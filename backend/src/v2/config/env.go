// Copyright 2021-2023 The Kubeflow Authors
//
// Licensed under the Apache License, Version 2.0 (the "License");
// you may not use this file except in compliance with the License.
// You may obtain a copy of the License at
//
//      http://www.apache.org/licenses/LICENSE-2.0
//
// Unless required by applicable law or agreed to in writing, software
// distributed under the License is distributed on an "AS IS" BASIS,
// WITHOUT WARRANTIES OR CONDITIONS OF ANY KIND, either express or implied.
// See the License for the specific language governing permissions and
// limitations under the License.

// Package metadata contains types to record/retrieve metadata stored in MLMD
// for individual pipeline steps.
package config

import (
	"context"
	"fmt"
	"github.com/kubeflow/pipelines/backend/src/v2/objectstore"
	"io/ioutil"
	"sigs.k8s.io/yaml"
	"strconv"
	"strings"

	"github.com/kubeflow/pipelines/backend/src/v2/objectstore"
	"sigs.k8s.io/yaml"

	"github.com/golang/glog"
	k8errors "k8s.io/apimachinery/pkg/api/errors"
	metav1 "k8s.io/apimachinery/pkg/apis/meta/v1"
	"k8s.io/client-go/kubernetes"
)

const (
	configMapName                = "kfp-launcher"
	defaultPipelineRoot          = "minio://mlpipeline/v2/artifacts"
	configKeyDefaultPipelineRoot = "defaultPipelineRoot"
	configBucketProviders        = "providers"
	minioArtifactSecretName      = "mlpipeline-minio-artifact"
	// The k8s secret "Key" for "Artifact SecretKey" and "Artifact AccessKey"
	minioArtifactSecretKeyKey = "secretkey"
	minioArtifactAccessKeyKey = "accesskey"
)

type BucketProviders struct {
	Minio *MinioProviderConfig `json:"minio"`
	S3    *S3ProviderConfig    `json:"s3"`
	GCS   *GCSProviderConfig   `json:"gs"`
}

type SessionInfoProvider interface {
	ProvideSessionInfo(path string) (objectstore.SessionInfo, error)
}

// Config is the KFP runtime configuration.
type Config struct {
	data map[string]string
}

// FromConfigMap loads config from a kfp-launcher Kubernetes config map.
func FromConfigMap(ctx context.Context, clientSet kubernetes.Interface, namespace string) (*Config, error) {
	config, err := clientSet.CoreV1().ConfigMaps(namespace).Get(ctx, configMapName, metav1.GetOptions{})
	if err != nil {
		if k8errors.IsNotFound(err) {
			glog.Infof("cannot find launcher configmap: name=%q namespace=%q, will use default config", configMapName, namespace)
			// LauncherConfig is optional, so ignore not found error.
			return nil, nil
		}
		return nil, err
	}
	return &Config{data: config.Data}, nil
}

// DefaultPipelineRoot gets the configured default pipeline root.
func (c *Config) DefaultPipelineRoot() string {
	// The key defaultPipelineRoot is optional in launcher config.
	if c == nil || c.data[configKeyDefaultPipelineRoot] == "" {
		return defaultPipelineRoot
	}
	return c.data[configKeyDefaultPipelineRoot]
}

// InPodNamespace gets current namespace from inside a Kubernetes Pod.
func InPodNamespace() (string, error) {
	// The path is available in Pods.
	// https://kubernetes.io/docs/tasks/run-application/access-api-from-pod/#directly-accessing-the-rest-api
	ns, err := ioutil.ReadFile("/var/run/secrets/kubernetes.io/serviceaccount/namespace")
	if err != nil {
		return "", fmt.Errorf("failed to get namespace in Pod: %w", err)
	}
	return string(ns), nil
}

// InPodName gets the pod name from inside a Kubernetes Pod.
func InPodName() (string, error) {
	podName, err := ioutil.ReadFile("/etc/hostname")
	if err != nil {
		return "", fmt.Errorf("failed to get pod name in Pod: %w", err)
	}
	name := string(podName)
	return strings.TrimSuffix(name, "\n"), nil
}

<<<<<<< HEAD
const (
	configBucketProviders = "providers"
	// The endpoint uses Kubernetes service DNS name with namespace:
	// https://kubernetes.io/docs/concepts/services-networking/service/#dns
	defaultMinioEndpointInMultiUserMode = "minio-service.kubeflow:9000"
	minioArtifactSecretName             = "mlpipeline-minio-artifact"
	minioArtifactSecretKeyKey           = "secretkey"
	minioArtifactAccessKeyKey           = "accesskey"
)

type BucketProviders struct {
	Minio *ProviderConfig `json:"minio"`
	S3    *ProviderConfig `json:"s3"`
	GCS   *ProviderConfig `json:"gcs"`
}

type ProviderConfig struct {
	Endpoint                 string     `json:"endpoint"`
	DefaultProviderSecretRef *SecretRef `json:"defaultProviderSecretRef"`
	Region                   string     `json:"region"`
	// optional
	DisableSSL bool `json:"disableSSL"`
	// optional, ordered, the auth config for the first matching prefix is used
	AuthConfigs []AuthConfig `json:"authConfigs"`
}

type AuthConfig struct {
	BucketName string `json:"bucketName"`
	KeyPrefix  string `json:"keyPrefix"`
	*SecretRef `json:"secretRef"`
}

type SecretRef struct {
	SecretName   string `json:"secretName"`
	AccessKeyKey string `json:"accessKeyKey"`
	SecretKeyKey string `json:"secretKeyKey"`
}

func (c *Config) GetBucketSessionInfo(path string) (objectstore.SessionInfo, error) {
=======
func (c *Config) GetStoreSessionInfo(path string) (objectstore.SessionInfo, error) {
>>>>>>> dd59f48c
	bucketConfig, err := objectstore.ParseBucketPathToConfig(path)
	if err != nil {
		return objectstore.SessionInfo{}, err
	}
<<<<<<< HEAD
	bucketName := bucketConfig.BucketName
	bucketPrefix := bucketConfig.Prefix
=======
>>>>>>> dd59f48c
	provider := strings.TrimSuffix(bucketConfig.Scheme, "://")
	bucketProviders, err := c.getBucketProviders()
	if err != nil {
		return objectstore.SessionInfo{}, err
	}

<<<<<<< HEAD
	// Case 1: No "providers" field in kfp-launcher
	if bucketProviders == nil {
		// Use default minio if provider is minio, otherwise we default to executor env
		if provider == "minio" {
			return getDefaultMinioSessionInfo(), nil
		} else {
			// If not using minio, and no other provider config is provided
			// rely on executor env (e.g. IRSA) for authenticating with provider
			return objectstore.SessionInfo{}, nil
		}
	}

	var providerConfig *ProviderConfig
	switch provider {
	case "minio":
		providerConfig = bucketProviders.Minio
		break
	case "s3":
		providerConfig = bucketProviders.S3
		break
	case "gs":
		providerConfig = bucketProviders.Minio
		break
	default:
		return objectstore.SessionInfo{}, fmt.Errorf("Encountered unsupported provider in BucketProviders %s", provider)
	}

	// Case 2: "providers" field is empty {}
	if providerConfig == nil {
		if provider == "minio" {
			return getDefaultMinioSessionInfo(), nil
		} else {
			return objectstore.SessionInfo{}, nil
		}
	}

	// Case 3: a provider is specified
	endpoint := providerConfig.Endpoint
	if endpoint == "" {
		if provider == "minio" {
			endpoint = objectstore.MinioDefaultEndpoint()
		} else {
			return objectstore.SessionInfo{}, fmt.Errorf("Invalid provider config, %s.defaultProviderSecretRef is required for this storage provider", provider)
		}
	}

	// DefaultProviderSecretRef takes precedent over other configs
	secretRef := providerConfig.DefaultProviderSecretRef
	if secretRef == nil {
		if provider == "minio" {
			secretRef = &SecretRef{
				SecretName:   minioArtifactSecretName,
				SecretKeyKey: minioArtifactSecretKeyKey,
				AccessKeyKey: minioArtifactAccessKeyKey,
			}
		} else {
			return objectstore.SessionInfo{}, fmt.Errorf("Invalid provider config, %s.defaultProviderSecretRef is required for this storage provider", provider)
		}
	}

	// if not provided, defaults to false
	disableSSL := providerConfig.DisableSSL

	region := providerConfig.Region
	if region == "" {
		return objectstore.SessionInfo{}, fmt.Errorf("Invalid provider config, missing provider region")
	}

	// if another secret is specified for a given bucket/prefix then that takes
	// higher precedent over DefaultProviderSecretRef
	authConfig := getBucketAuthByPrefix(providerConfig.AuthConfigs, bucketName, bucketPrefix)
	if authConfig != nil {
		if authConfig.SecretRef == nil || authConfig.SecretRef.SecretKeyKey == "" || authConfig.SecretRef.AccessKeyKey == "" || authConfig.SecretRef.SecretName == "" {
			return objectstore.SessionInfo{}, fmt.Errorf("Invalid provider config, %s.AuthConfigs[].secretConfig is missing or invalid", provider)
		}
		secretRef = authConfig.SecretRef
	}

	return objectstore.SessionInfo{
		Region:       region,
		Endpoint:     endpoint,
		DisableSSL:   disableSSL,
		SecretName:   secretRef.SecretName,
		AccessKeyKey: secretRef.AccessKeyKey,
		SecretKeyKey: secretRef.SecretKeyKey,
	}, nil
}

func getDefaultMinioSessionInfo() (sessionInfo objectstore.SessionInfo) {
	sess := objectstore.SessionInfo{
		Region:       "minio",
		Endpoint:     objectstore.MinioDefaultEndpoint(),
		DisableSSL:   true,
		SecretName:   minioArtifactSecretName,
		AccessKeyKey: minioArtifactAccessKeyKey,
		SecretKeyKey: minioArtifactSecretKeyKey,
	}
	return sess
=======
	var sessProvider SessionInfoProvider

	switch provider {
	case "minio":
		if bucketProviders == nil || bucketProviders.Minio == nil {
			sessProvider = &MinioProviderConfig{}
		} else {
			sessProvider = bucketProviders.Minio
		}
		break
	case "s3":
		if bucketProviders == nil || bucketProviders.S3 == nil {
			sessProvider = &S3ProviderConfig{}
		} else {
			sessProvider = bucketProviders.S3
		}
		break
	case "gs":
		if bucketProviders == nil || bucketProviders.GCS == nil {
			sessProvider = &GCSProviderConfig{}
		} else {
			sessProvider = bucketProviders.GCS
		}
		break
	default:
		return objectstore.SessionInfo{}, fmt.Errorf("Encountered unsupported provider in provider config %s", provider)
	}

	sess, err := sessProvider.ProvideSessionInfo(path)
	if err != nil {
		return objectstore.SessionInfo{}, err
	}
	return sess, nil
>>>>>>> dd59f48c
}

// getBucketProviders gets the provider configuration
func (c *Config) getBucketProviders() (*BucketProviders, error) {
	if c == nil || c.data[configBucketProviders] == "" {
		return nil, nil
	}
	bucketProviders := &BucketProviders{}
	configAuth := c.data[configBucketProviders]
	err := yaml.Unmarshal([]byte(configAuth), bucketProviders)
	if err != nil {
		return nil, fmt.Errorf("failed to unmarshall kfp bucket providers, ensure that providers config is well formed: %w", err)
	}
	return bucketProviders, nil
}

<<<<<<< HEAD
func getBucketAuthByPrefix(authConfigs []AuthConfig, bucketName, prefix string) *AuthConfig {
	for _, authConfig := range authConfigs {
		if authConfig.BucketName == bucketName && (authConfig.KeyPrefix == prefix) {
			return &authConfig
		}
	}
	return nil
=======
func getDefaultMinioSessionInfo() (objectstore.SessionInfo, error) {
	sess := objectstore.SessionInfo{
		Provider: "minio",
		Params: map[string]string{
			"region":     "minio",
			"endpoint":   objectstore.MinioDefaultEndpoint(),
			"disableSSL": strconv.FormatBool(true),
			"fromEnv":    strconv.FormatBool(false),
			"secretName": minioArtifactSecretName,
			// The k8s secret "Key" for "Artifact SecretKey" and "Artifact AccessKey"
			"accessKeyKey": minioArtifactAccessKeyKey,
			"secretKeyKey": minioArtifactSecretKeyKey,
		},
	}
	return sess, nil
>>>>>>> dd59f48c
}<|MERGE_RESOLUTION|>--- conflicted
+++ resolved
@@ -19,9 +19,7 @@
 import (
 	"context"
 	"fmt"
-	"github.com/kubeflow/pipelines/backend/src/v2/objectstore"
 	"io/ioutil"
-	"sigs.k8s.io/yaml"
 	"strconv"
 	"strings"
 
@@ -104,164 +102,17 @@
 	return strings.TrimSuffix(name, "\n"), nil
 }
 
-<<<<<<< HEAD
-const (
-	configBucketProviders = "providers"
-	// The endpoint uses Kubernetes service DNS name with namespace:
-	// https://kubernetes.io/docs/concepts/services-networking/service/#dns
-	defaultMinioEndpointInMultiUserMode = "minio-service.kubeflow:9000"
-	minioArtifactSecretName             = "mlpipeline-minio-artifact"
-	minioArtifactSecretKeyKey           = "secretkey"
-	minioArtifactAccessKeyKey           = "accesskey"
-)
-
-type BucketProviders struct {
-	Minio *ProviderConfig `json:"minio"`
-	S3    *ProviderConfig `json:"s3"`
-	GCS   *ProviderConfig `json:"gcs"`
-}
-
-type ProviderConfig struct {
-	Endpoint                 string     `json:"endpoint"`
-	DefaultProviderSecretRef *SecretRef `json:"defaultProviderSecretRef"`
-	Region                   string     `json:"region"`
-	// optional
-	DisableSSL bool `json:"disableSSL"`
-	// optional, ordered, the auth config for the first matching prefix is used
-	AuthConfigs []AuthConfig `json:"authConfigs"`
-}
-
-type AuthConfig struct {
-	BucketName string `json:"bucketName"`
-	KeyPrefix  string `json:"keyPrefix"`
-	*SecretRef `json:"secretRef"`
-}
-
-type SecretRef struct {
-	SecretName   string `json:"secretName"`
-	AccessKeyKey string `json:"accessKeyKey"`
-	SecretKeyKey string `json:"secretKeyKey"`
-}
-
-func (c *Config) GetBucketSessionInfo(path string) (objectstore.SessionInfo, error) {
-=======
 func (c *Config) GetStoreSessionInfo(path string) (objectstore.SessionInfo, error) {
->>>>>>> dd59f48c
 	bucketConfig, err := objectstore.ParseBucketPathToConfig(path)
 	if err != nil {
 		return objectstore.SessionInfo{}, err
 	}
-<<<<<<< HEAD
-	bucketName := bucketConfig.BucketName
-	bucketPrefix := bucketConfig.Prefix
-=======
->>>>>>> dd59f48c
 	provider := strings.TrimSuffix(bucketConfig.Scheme, "://")
 	bucketProviders, err := c.getBucketProviders()
 	if err != nil {
 		return objectstore.SessionInfo{}, err
 	}
 
-<<<<<<< HEAD
-	// Case 1: No "providers" field in kfp-launcher
-	if bucketProviders == nil {
-		// Use default minio if provider is minio, otherwise we default to executor env
-		if provider == "minio" {
-			return getDefaultMinioSessionInfo(), nil
-		} else {
-			// If not using minio, and no other provider config is provided
-			// rely on executor env (e.g. IRSA) for authenticating with provider
-			return objectstore.SessionInfo{}, nil
-		}
-	}
-
-	var providerConfig *ProviderConfig
-	switch provider {
-	case "minio":
-		providerConfig = bucketProviders.Minio
-		break
-	case "s3":
-		providerConfig = bucketProviders.S3
-		break
-	case "gs":
-		providerConfig = bucketProviders.Minio
-		break
-	default:
-		return objectstore.SessionInfo{}, fmt.Errorf("Encountered unsupported provider in BucketProviders %s", provider)
-	}
-
-	// Case 2: "providers" field is empty {}
-	if providerConfig == nil {
-		if provider == "minio" {
-			return getDefaultMinioSessionInfo(), nil
-		} else {
-			return objectstore.SessionInfo{}, nil
-		}
-	}
-
-	// Case 3: a provider is specified
-	endpoint := providerConfig.Endpoint
-	if endpoint == "" {
-		if provider == "minio" {
-			endpoint = objectstore.MinioDefaultEndpoint()
-		} else {
-			return objectstore.SessionInfo{}, fmt.Errorf("Invalid provider config, %s.defaultProviderSecretRef is required for this storage provider", provider)
-		}
-	}
-
-	// DefaultProviderSecretRef takes precedent over other configs
-	secretRef := providerConfig.DefaultProviderSecretRef
-	if secretRef == nil {
-		if provider == "minio" {
-			secretRef = &SecretRef{
-				SecretName:   minioArtifactSecretName,
-				SecretKeyKey: minioArtifactSecretKeyKey,
-				AccessKeyKey: minioArtifactAccessKeyKey,
-			}
-		} else {
-			return objectstore.SessionInfo{}, fmt.Errorf("Invalid provider config, %s.defaultProviderSecretRef is required for this storage provider", provider)
-		}
-	}
-
-	// if not provided, defaults to false
-	disableSSL := providerConfig.DisableSSL
-
-	region := providerConfig.Region
-	if region == "" {
-		return objectstore.SessionInfo{}, fmt.Errorf("Invalid provider config, missing provider region")
-	}
-
-	// if another secret is specified for a given bucket/prefix then that takes
-	// higher precedent over DefaultProviderSecretRef
-	authConfig := getBucketAuthByPrefix(providerConfig.AuthConfigs, bucketName, bucketPrefix)
-	if authConfig != nil {
-		if authConfig.SecretRef == nil || authConfig.SecretRef.SecretKeyKey == "" || authConfig.SecretRef.AccessKeyKey == "" || authConfig.SecretRef.SecretName == "" {
-			return objectstore.SessionInfo{}, fmt.Errorf("Invalid provider config, %s.AuthConfigs[].secretConfig is missing or invalid", provider)
-		}
-		secretRef = authConfig.SecretRef
-	}
-
-	return objectstore.SessionInfo{
-		Region:       region,
-		Endpoint:     endpoint,
-		DisableSSL:   disableSSL,
-		SecretName:   secretRef.SecretName,
-		AccessKeyKey: secretRef.AccessKeyKey,
-		SecretKeyKey: secretRef.SecretKeyKey,
-	}, nil
-}
-
-func getDefaultMinioSessionInfo() (sessionInfo objectstore.SessionInfo) {
-	sess := objectstore.SessionInfo{
-		Region:       "minio",
-		Endpoint:     objectstore.MinioDefaultEndpoint(),
-		DisableSSL:   true,
-		SecretName:   minioArtifactSecretName,
-		AccessKeyKey: minioArtifactAccessKeyKey,
-		SecretKeyKey: minioArtifactSecretKeyKey,
-	}
-	return sess
-=======
 	var sessProvider SessionInfoProvider
 
 	switch provider {
@@ -295,7 +146,6 @@
 		return objectstore.SessionInfo{}, err
 	}
 	return sess, nil
->>>>>>> dd59f48c
 }
 
 // getBucketProviders gets the provider configuration
@@ -312,15 +162,6 @@
 	return bucketProviders, nil
 }
 
-<<<<<<< HEAD
-func getBucketAuthByPrefix(authConfigs []AuthConfig, bucketName, prefix string) *AuthConfig {
-	for _, authConfig := range authConfigs {
-		if authConfig.BucketName == bucketName && (authConfig.KeyPrefix == prefix) {
-			return &authConfig
-		}
-	}
-	return nil
-=======
 func getDefaultMinioSessionInfo() (objectstore.SessionInfo, error) {
 	sess := objectstore.SessionInfo{
 		Provider: "minio",
@@ -336,5 +177,4 @@
 		},
 	}
 	return sess, nil
->>>>>>> dd59f48c
 }