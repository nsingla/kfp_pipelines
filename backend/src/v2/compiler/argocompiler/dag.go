// Copyright 2021-2023 The Kubeflow Authors
//
// Licensed under the Apache License, Version 2.0 (the "License");
// you may not use this file except in compliance with the License.
// You may obtain a copy of the License at
//
//	https://www.apache.org/licenses/LICENSE-2.0
//
// Unless required by applicable law or agreed to in writing, software
// distributed under the License is distributed on an "AS IS" BASIS,
// WITHOUT WARRANTIES OR CONDITIONS OF ANY KIND, either express or implied.
// See the License for the specific language governing permissions and
// limitations under the License.
package argocompiler

import (
	"fmt"
	"github.com/kubeflow/pipelines/backend/src/apiserver/config/proxy"
	"os"
	"sort"
	"strconv"
	"strings"

	wfapi "github.com/argoproj/argo-workflows/v3/pkg/apis/workflow/v1alpha1"
	"github.com/kubeflow/pipelines/api/v2alpha1/go/pipelinespec"
	"github.com/kubeflow/pipelines/backend/src/apiserver/common"
	"github.com/kubeflow/pipelines/backend/src/v2/compiler"
	k8score "k8s.io/api/core/v1"
	"k8s.io/apimachinery/pkg/util/intstr"
)

func (c *workflowCompiler) DAG(name string, componentSpec *pipelinespec.ComponentSpec, dagSpec *pipelinespec.DagSpec) (err error) {
	defer func() {
		if err != nil {
			err = fmt.Errorf("compiling DAG %q: %w", name, err)
		}
	}()
	err = addImplicitDependencies(dagSpec)
	if err != nil {
		return err
	}
	err = c.saveComponentSpec(name, componentSpec)
	if err != nil {
		return err
	}
	tasks := dagSpec.GetTasks()
	// Iterate through tasks in deterministic order to facilitate testing.
	// Note, order doesn't affect compiler with real effect right now.
	// In the future, we may consider using topology sort when building local
	// executor that runs on pipeline spec directly.
	keys := make([]string, 0, len(tasks))
	for key := range tasks {
		keys = append(keys, key)
	}
	sort.Strings(keys)

	taskToExitTemplate := map[string]string{}

	// First process exit tasks since those need to be set as lifecycle hooks on the exit handler sub DAG.
	for _, taskName := range keys {
		kfpTask := dagSpec.GetTasks()[taskName]
		if kfpTask.GetParameterIterator() != nil && kfpTask.GetArtifactIterator() != nil {
			return fmt.Errorf("invalid task %q: parameterIterator and artifactIterator cannot be specified at the same time", taskName)
		}
		if kfpTask.GetArtifactIterator() != nil {
			return fmt.Errorf("artifact iterator not implemented yet")
		}

		if kfpTask.GetTriggerPolicy().GetStrategy().String() != "ALL_UPSTREAM_TASKS_COMPLETED" {
			// Skip tasks that aren't exit tasks.
			continue
		}

		tasks, err := c.task(taskName, kfpTask, taskInputs{
			parentDagID: inputParameter(paramParentDagID),
		})
		if err != nil {
			return err
		}

		// Generate the template name in the format of "exit-hook-<DAG name>-<task name>"
		// (e.g. exit-hook-root-print-op).
		name := fmt.Sprintf("exit-hook-%s-%s", name, taskName)

		deps := kfpTask.GetDependentTasks()

		for _, dep := range deps {
			taskToExitTemplate[dep] = name
		}

		exitDag := &wfapi.Template{
			Name: name,
			Inputs: wfapi.Inputs{
				Parameters: []wfapi.Parameter{
					{Name: paramParentDagID},
				},
			},
			DAG: &wfapi.DAGTemplate{
				Tasks: tasks,
			},
		}

		_, err = c.addTemplate(exitDag, name)
		if err != nil {
			return fmt.Errorf("DAG: %w", err)
		}
	}

	dag := &wfapi.Template{
		Name: c.templateName(name),
		Inputs: wfapi.Inputs{
			Parameters: []wfapi.Parameter{
				{Name: paramParentDagID},
			},
		},
		DAG: &wfapi.DAGTemplate{},
	}

	for _, taskName := range keys {
		kfpTask := dagSpec.GetTasks()[taskName]
		if kfpTask.GetTriggerPolicy().GetStrategy().String() == "ALL_UPSTREAM_TASKS_COMPLETED" {
			// Skip already processed exit tasks.
			continue
		}

		exitTemplate := taskToExitTemplate[taskName]

		tasks, err := c.task(
			taskName, kfpTask, taskInputs{parentDagID: inputParameter(paramParentDagID), exitTemplate: exitTemplate},
		)
		if err != nil {
			return err
		}
		dag.DAG.Tasks = append(dag.DAG.Tasks, tasks...)
	}

	// The compilation should fail before this point, but add it as an extra precaution to guard against an orphaned
	// exit task.
	if len(dag.DAG.Tasks) == 0 {
		return fmt.Errorf("DAG %s must contain one or more non-exit tasks", name)
	}

	_, err = c.addTemplate(dag, name)
	if err != nil {
		return fmt.Errorf("DAG: %w", err)
	}
	if name == compiler.RootComponentName {
		// Create template for entrypoint
		// TODO(Bobgy): consider moving the logic below into c.task()
		// runtime config is input to the entire pipeline (root DAG)
		runtimeConfig := c.job.GetRuntimeConfig()
		driverTaskName := name + "-driver"
		componentSpecPlaceholder, err := c.useComponentSpec(name)
		if err != nil {
			return err
		}
		driver, driverOutputs, err := c.dagDriverTask(driverTaskName, dagDriverInputs{
			component:     componentSpecPlaceholder,
			runtimeConfig: runtimeConfig,
		})
		if err != nil {
			return err
		}
		dag := c.dagTask("root", name, dagInputs{
			parentDagID: driverOutputs.executionID,
		})
		dag.Depends = depends([]string{driverTaskName})
		entrypoint := &wfapi.Template{
			Name: tmplEntrypoint,
			DAG: &wfapi.DAGTemplate{
				Tasks: []wfapi.DAGTask{*driver, *dag},
			},
		}
		_, err = c.addTemplate(entrypoint, tmplEntrypoint)
		if err != nil {
			return err
		}
	}
	return nil
}

type dagInputs struct {
	// placeholder for parent DAG execution ID
	parentDagID string
	// if provided along with exitTemplate, this will be provided as the parent-dag-id input to the Argo Workflow exit
	// lifecycle hook.
	hookParentDagID string
	// this will be provided as the parent-dag-id input to the Argo Workflow exit lifecycle hook.
	exitTemplate string
	condition    string
}

// dagTask generates task for a DAG component.
// name: task name
// componentName: DAG component name
func (c *workflowCompiler) dagTask(name string, componentName string, inputs dagInputs) *wfapi.DAGTask {
	task := &wfapi.DAGTask{
		Name:     name,
		Template: c.templateName(componentName),
		Arguments: wfapi.Arguments{Parameters: []wfapi.Parameter{
			{Name: paramParentDagID, Value: wfapi.AnyStringPtr(inputs.parentDagID)},
			{Name: paramCondition, Value: wfapi.AnyStringPtr(inputs.condition)},
		}},
	}

	addExitTask(task, inputs.exitTemplate, inputs.hookParentDagID)

	return task
}

type taskInputs struct {
	parentDagID    string
	iterationIndex string
	// if provided, this will be the template the Argo Workflow exit lifecycle hook will execute.
	exitTemplate string
}

// parentDagID: placeholder for parent DAG execution ID
func (c *workflowCompiler) task(name string, task *pipelinespec.PipelineTaskSpec, inputs taskInputs) (tasks []wfapi.DAGTask, err error) {
	defer func() {
		if err != nil {
			err = fmt.Errorf("compiling task %q: %w", name, err)
		}
	}()
	componentName := task.GetComponentRef().GetName()
	componentSpec, found := c.spec.Components[componentName]
	if !found {
		return nil, fmt.Errorf("component spec for %q not found", componentName)
	}
	componentSpecPlaceholder, err := c.useComponentSpec(componentName)
	if err != nil {
		return nil, err
	}
	taskSpecJson, err := stablyMarshalJSON(task)
	if err != nil {
		return nil, err
	}
	// For iterator task, we need to use argo withSequence to iterate.
	isIteratorTask := inputs.iterationIndex == "" &&
		(task.GetParameterIterator() != nil || task.GetArtifactIterator() != nil)
	if isIteratorTask {
		return c.iteratorTask(name, task, taskSpecJson, inputs.parentDagID)
	}
	switch impl := componentSpec.GetImplementation().(type) {
	case *pipelinespec.ComponentSpec_Dag:
		driverTaskName := name + "-driver"
		driver, driverOutputs, err := c.dagDriverTask(driverTaskName, dagDriverInputs{
			parentDagID:    inputs.parentDagID,
			component:      componentSpecPlaceholder,
			task:           taskSpecJson,
			iterationIndex: inputs.iterationIndex,
		})
		if err != nil {
			return nil, err
		}
		// iterations belong to a sub-DAG, no need to add dependent tasks
		// Also skip adding dependencies when it's an exit hook
		if inputs.iterationIndex == "" && task.GetTriggerPolicy().GetStrategy().String() != "ALL_UPSTREAM_TASKS_COMPLETED" {
			driver.Depends = depends(task.GetDependentTasks())
		}
		dag := c.dagTask(name, componentName, dagInputs{
			parentDagID:     driverOutputs.executionID,
			exitTemplate:    inputs.exitTemplate,
			hookParentDagID: inputs.parentDagID,
			condition:       driverOutputs.condition,
		})
		dag.Depends = depends([]string{driverTaskName})
		if task.GetTriggerPolicy().GetCondition() != "" {
			dag.When = driverOutputs.condition + " != false"
		}
		return []wfapi.DAGTask{*driver, *dag}, nil
	case *pipelinespec.ComponentSpec_ExecutorLabel:
		executor, found := c.executors[impl.ExecutorLabel]
		if !found {
			return nil, fmt.Errorf("executor with label %q not found", impl.ExecutorLabel)
		}
		switch e := executor.GetSpec().(type) {
		case *pipelinespec.PipelineDeploymentConfig_ExecutorSpec_Container:
			containerPlaceholder, err := c.useComponentImpl(componentName)
			if err != nil {
				return nil, err
			}
			driverTaskName := name + "-driver"
			// The following call will return an empty string for tasks without kubernetes-specific annotation.
			kubernetesConfigPlaceholder, _ := c.useKubernetesImpl(componentName)
			driver, driverOutputs := c.containerDriverTask(driverTaskName, containerDriverInputs{
				component:        componentSpecPlaceholder,
				task:             taskSpecJson,
				container:        containerPlaceholder,
				parentDagID:      inputs.parentDagID,
				iterationIndex:   inputs.iterationIndex,
				kubernetesConfig: kubernetesConfigPlaceholder,
			})
			if task.GetTriggerPolicy().GetCondition() == "" {
				driverOutputs.condition = ""
			}
			// iterations belong to a sub-DAG, no need to add dependent tasks
			// Also skip adding dependencies when it's an exit hook
			if inputs.iterationIndex == "" && task.GetTriggerPolicy().GetStrategy().String() != "ALL_UPSTREAM_TASKS_COMPLETED" {
				driver.Depends = depends(task.GetDependentTasks())
			}

			// When using a dummy image, this means this task is for Kubernetes configs.
			// In this case skip executor(launcher).
			if dummyImages[e.Container.GetImage()] {
				driver.Name = name
				return []wfapi.DAGTask{*driver}, nil
			}
			executor := c.containerExecutorTask(name, containerExecutorInputs{
				podSpecPatch:    driverOutputs.podSpecPatch,
				cachedDecision:  driverOutputs.cached,
				condition:       driverOutputs.condition,
				exitTemplate:    inputs.exitTemplate,
				hookParentDagID: inputs.parentDagID,
			}, task.GetComponentRef().GetName())
			executor.Depends = depends([]string{driverTaskName})
			return []wfapi.DAGTask{*driver, *executor}, nil
		case *pipelinespec.PipelineDeploymentConfig_ExecutorSpec_Importer:
			if task.GetTriggerPolicy().GetCondition() != "" {
				// Note, because importer task has only one container which runs both the driver and importer,
				// it's impossible to add a when condition based on driver outputs.
				return nil, fmt.Errorf("triggerPolicy.condition on importer task is not supported")
			}
			importer, err := c.importerTask(name, task, taskSpecJson, inputs.parentDagID)
			if err != nil {
				return nil, err
			}
			return []wfapi.DAGTask{*importer}, nil
		case *pipelinespec.PipelineDeploymentConfig_ExecutorSpec_Resolver:
			return nil, fmt.Errorf("resolver executors not implemented")
		case *pipelinespec.PipelineDeploymentConfig_ExecutorSpec_CustomJob:
			return nil, fmt.Errorf("custom job executors is Google Cloud only, it's not supported")
		default:
			return nil, fmt.Errorf("unknown executor spec type: %T", e)
		}
	default:
		return nil, fmt.Errorf("unsupported component implementation kind: %T", impl)
	}
}

func (c *workflowCompiler) iteratorTask(name string, task *pipelinespec.PipelineTaskSpec, taskJson string, parentDagID string) (tasks []wfapi.DAGTask, err error) {
	defer func() {
		if err != nil {
			err = fmt.Errorf("iterator task: %w", err)
		}
	}()
	componentName := task.GetComponentRef().GetName()
	// Set up Loop Control Template
	iteratorTasks, err := c.iterationItemTask("iteration", task, taskJson, parentDagID)
	if err != nil {
		return nil, err
	}
	loopTmpl := &wfapi.Template{
		Inputs: wfapi.Inputs{
			Parameters: []wfapi.Parameter{
				{Name: paramParentDagID},
			},
		},
		DAG: &wfapi.DAGTemplate{
			Tasks: iteratorTasks,
		},
	}
	parallelismLimit := int64(task.GetIteratorPolicy().GetParallelismLimit())
	if parallelismLimit > 0 {
		loopTmpl.Parallelism = &parallelismLimit
	}

	loopTmplName, err := c.addTemplate(loopTmpl, fmt.Sprintf("%s-%s-iterator", componentName, name))
	if err != nil {
		return nil, err
	}

	tasks = []wfapi.DAGTask{
		{
			Name:     name,
			Template: loopTmplName,
			Depends:  depends(task.GetDependentTasks()),
			Arguments: wfapi.Arguments{
				Parameters: []wfapi.Parameter{
					{
						Name:  paramParentDagID,
						Value: wfapi.AnyStringPtr(parentDagID),
					},
				},
			},
		},
	}
	return tasks, nil
}

func (c *workflowCompiler) iterationItemTask(name string, task *pipelinespec.PipelineTaskSpec, taskJson string, parentDagID string) (tasks []wfapi.DAGTask, err error) {
	defer func() {
		if err != nil {
			err = fmt.Errorf("iterationItem task: %w", err)
		}
	}()
	componentName := task.GetComponentRef().GetName()
	componentSpecPlaceholder, err := c.useComponentSpec(componentName)
	if err != nil {
		return nil, err
	}

	// Set up Iteration (Single  Task) Template
	driverArgoName := name + "-driver"
	driverInputs := dagDriverInputs{
		component:   componentSpecPlaceholder,
		parentDagID: parentDagID,
		task:        taskJson, // TODO(Bobgy): avoid duplicating task JSON twice in the template.
	}
	driver, driverOutputs, err := c.dagDriverTask(driverArgoName, driverInputs)
	if err != nil {
		return nil, err
	}

	iterationCount := intstr.FromString(driverOutputs.iterationCount)
	iterationTasks, err := c.task(
		"iteration-item",
		task,
		taskInputs{
			parentDagID:    inputParameter(paramParentDagID),
			iterationIndex: inputParameter(paramIterationIndex),
		},
	)
	if err != nil {
		return nil, err
	}
	iterationsTmpl := &wfapi.Template{
		Inputs: wfapi.Inputs{
			Parameters: []wfapi.Parameter{
				{Name: paramParentDagID},
				{Name: paramIterationIndex},
			},
		},
		DAG: &wfapi.DAGTemplate{
			Tasks: iterationTasks,
		},
	}
	iterationsTmplName, err := c.addTemplate(iterationsTmpl, componentName+"-"+name)
	if err != nil {
		return nil, err
	}
	when := ""
	if task.GetTriggerPolicy().GetCondition() != "" {
		when = driverOutputs.condition + " != false"
	}

	iteratorTasks := []wfapi.DAGTask{
		*driver,
		{
			Name:     name + "-iterations",
			Template: iterationsTmplName,
			Depends:  depends([]string{driverArgoName}),
			When:     when,
			Arguments: wfapi.Arguments{
				Parameters: []wfapi.Parameter{{
					Name:  paramParentDagID,
					Value: wfapi.AnyStringPtr(driverOutputs.executionID),
				}, {
					Name:  paramIterationIndex,
					Value: wfapi.AnyStringPtr(loopItem()),
				}},
			},
			WithSequence: &wfapi.Sequence{Count: &iterationCount},
		},
	}
	return iteratorTasks, nil
}

type dagDriverOutputs struct {
	executionID    string
	iterationCount string // only returned for iterator DAG drivers
	condition      string // if false, the DAG is skipped
}

type dagDriverInputs struct {
	parentDagID    string                                  // parent DAG execution ID. optional, the root DAG does not have parent
	component      string                                  // input placeholder for component spec
	task           string                                  // optional, the root DAG does not have task spec.
	runtimeConfig  *pipelinespec.PipelineJob_RuntimeConfig // optional, only root DAG needs this
	iterationIndex string                                  // optional, iterator passes iteration index to iteration tasks
}

func (c *workflowCompiler) dagDriverTask(name string, inputs dagDriverInputs) (*wfapi.DAGTask, *dagDriverOutputs, error) {
	if inputs.component == "" {
		return nil, nil, fmt.Errorf("dagDriverTask: component must be non-nil")
	}
	params := []wfapi.Parameter{{
		Name:  paramComponent,
		Value: wfapi.AnyStringPtr(inputs.component),
	}}
	if inputs.iterationIndex != "" {
		params = append(params, wfapi.Parameter{
			Name:  paramIterationIndex,
			Value: wfapi.AnyStringPtr(inputs.iterationIndex),
		})
	}
	if inputs.parentDagID != "" {
		params = append(params, wfapi.Parameter{
			Name:  paramParentDagID,
			Value: wfapi.AnyStringPtr(inputs.parentDagID),
		})
	}
	if inputs.runtimeConfig != nil {
		runtimeConfigJson, err := stablyMarshalJSON(inputs.runtimeConfig)
		if err != nil {
			return nil, nil, fmt.Errorf("dagDriverTask: marshaling runtime config to proto JSON failed: %w", err)
		}
		params = append(params, wfapi.Parameter{
			Name:  paramRuntimeConfig,
			Value: wfapi.AnyStringPtr(runtimeConfigJson),
		}, wfapi.Parameter{
			Name:  paramDriverType,
			Value: wfapi.AnyStringPtr("ROOT_DAG"),
		})
	}
	if inputs.task != "" {
		params = append(params, wfapi.Parameter{
			Name:  paramTask,
			Value: wfapi.AnyStringPtr(inputs.task),
		})
	}
	t := &wfapi.DAGTask{
		Name:     name,
		Template: c.addDAGDriverTemplate(),
		Arguments: wfapi.Arguments{
			Parameters: params,
		},
	}
	return t, &dagDriverOutputs{
		executionID:    taskOutputParameter(name, paramExecutionID),
		iterationCount: taskOutputParameter(name, paramIterationCount),
		condition:      taskOutputParameter(name, paramCondition),
	}, nil
}

func (c *workflowCompiler) addDAGDriverTemplate() string {
	name := "system-dag-driver"
	_, ok := c.templates[name]
	if ok {
		return name
	}

	args := []string{
		"--type", inputValue(paramDriverType),
		"--pipeline_name", c.spec.GetPipelineInfo().GetName(),
		"--run_id", runID(),
		"--run_name", runResourceName(),
		"--run_display_name", c.job.DisplayName,
		"--dag_execution_id", inputValue(paramParentDagID),
		"--component", inputValue(paramComponent),
		"--task", inputValue(paramTask),
		"--runtime_config", inputValue(paramRuntimeConfig),
		"--iteration_index", inputValue(paramIterationIndex),
		"--execution_id_path", outputPath(paramExecutionID),
		"--iteration_count_path", outputPath(paramIterationCount),
		"--condition_path", outputPath(paramCondition),
<<<<<<< HEAD
		"--http_proxy", proxy.GetConfig().GetHttpProxy(),
		"--https_proxy", proxy.GetConfig().GetHttpsProxy(),
		"--no_proxy", proxy.GetConfig().GetNoProxy(),
=======
		"--mlPipelineServiceTLSEnabled", strconv.FormatBool(c.mlPipelineServiceTLSEnabled),
		"--mlmd_server_address", common.GetMetadataGrpcServiceServiceHost(),
		"--mlmd_server_port", common.GetMetadataGrpcServiceServicePort(),
		"--metadataTLSEnabled", strconv.FormatBool(common.GetMetadataTLSEnabled()),
		"--ca_cert_path", common.GetCaCertPath(),
>>>>>>> 6a3e1717
	}
	if value, ok := os.LookupEnv(PipelineLogLevelEnvVar); ok {
		args = append(args, "--log_level", value)
	}
	if value, ok := os.LookupEnv(PublishLogsEnvVar); ok {
		args = append(args, "--publish_logs", value)
	}

	t := &wfapi.Template{
		Name: name,
		Inputs: wfapi.Inputs{
			Parameters: []wfapi.Parameter{
				{Name: paramComponent}, // Required.
				{Name: paramRuntimeConfig, Default: wfapi.AnyStringPtr("")},
				{Name: paramTask, Default: wfapi.AnyStringPtr("")},
				{Name: paramParentDagID, Default: wfapi.AnyStringPtr("0")},
				{Name: paramIterationIndex, Default: wfapi.AnyStringPtr("-1")},
				{Name: paramDriverType, Default: wfapi.AnyStringPtr("DAG")},
			},
		},
		Outputs: wfapi.Outputs{
			Parameters: []wfapi.Parameter{
				{Name: paramExecutionID, ValueFrom: &wfapi.ValueFrom{Path: "/tmp/outputs/execution-id"}},
				{Name: paramIterationCount, ValueFrom: &wfapi.ValueFrom{Path: "/tmp/outputs/iteration-count", Default: wfapi.AnyStringPtr("0")}},
				{Name: paramCondition, ValueFrom: &wfapi.ValueFrom{Path: "/tmp/outputs/condition", Default: wfapi.AnyStringPtr("true")}},
			},
		},
		Container: &k8score.Container{
			Image:     c.driverImage,
			Command:   c.driverCommand,
			Env:       MLPipelineServiceEnv,
			Args:      args,
			Resources: driverResources,
			Env:       proxy.GetConfig().GetEnvVars(),
		},
	}
	ConfigureCABundle(t)
	c.templates[name] = t
	c.wf.Spec.Templates = append(c.wf.Spec.Templates, *t)
	return name
}

func addImplicitDependencies(dagSpec *pipelinespec.DagSpec) error {
	for _, task := range dagSpec.GetTasks() {
		wrap := func(err error) error {
			return fmt.Errorf("failed to add implicit deps: %w", err)
		}
		addDep := func(producer string) error {
			if _, ok := dagSpec.GetTasks()[producer]; !ok {
				return fmt.Errorf("unknown producer task %q in DAG", producer)
			}
			if task.DependentTasks == nil {
				task.DependentTasks = make([]string, 0)
			}
			// add the dependency if it's not already added
			found := false
			for _, dep := range task.DependentTasks {
				if dep == producer {
					found = true
					break
				}
			}
			if !found {
				task.DependentTasks = append(task.DependentTasks, producer)
			}
			return nil
		}
		for _, input := range task.GetInputs().GetParameters() {
			switch input.GetKind().(type) {
			case *pipelinespec.TaskInputsSpec_InputParameterSpec_TaskOutputParameter:
				if err := addDep(input.GetTaskOutputParameter().GetProducerTask()); err != nil {
					return wrap(err)
				}
			case *pipelinespec.TaskInputsSpec_InputParameterSpec_TaskFinalStatus_:
				return wrap(fmt.Errorf("task final status not supported yet"))
			default:
				// other parameter input types do not introduce implicit dependencies
			}
		}
		for _, input := range task.GetInputs().GetArtifacts() {
			switch input.GetKind().(type) {
			case *pipelinespec.TaskInputsSpec_InputArtifactSpec_TaskOutputArtifact:
				if err := addDep(input.GetTaskOutputArtifact().GetProducerTask()); err != nil {
					return wrap(err)
				}
			default:
				// other artifact input types do not introduce implicit dependencies
			}
		}
	}
	return nil
}

// depends builds an enhanced depends string for argo.
// Argo DAG normal dependencies run even when upstream tasks are skipped, which
// is not what we want. Using enhanced depends, we can be strict that upstream
// tasks must be succeeded.
// https://argoproj.github.io/argo-workflows/enhanced-depends-logic/
func depends(deps []string) string {
	if len(deps) == 0 {
		return ""
	}
	var builder strings.Builder
	for index, dep := range deps {
		if index > 0 {
			builder.WriteString(" && ")
		}
		builder.WriteString(dep)
		builder.WriteString(".Succeeded")
	}
	return builder.String()
}<|MERGE_RESOLUTION|>--- conflicted
+++ resolved
@@ -554,17 +554,14 @@
 		"--execution_id_path", outputPath(paramExecutionID),
 		"--iteration_count_path", outputPath(paramIterationCount),
 		"--condition_path", outputPath(paramCondition),
-<<<<<<< HEAD
 		"--http_proxy", proxy.GetConfig().GetHttpProxy(),
 		"--https_proxy", proxy.GetConfig().GetHttpsProxy(),
 		"--no_proxy", proxy.GetConfig().GetNoProxy(),
-=======
 		"--mlPipelineServiceTLSEnabled", strconv.FormatBool(c.mlPipelineServiceTLSEnabled),
 		"--mlmd_server_address", common.GetMetadataGrpcServiceServiceHost(),
 		"--mlmd_server_port", common.GetMetadataGrpcServiceServicePort(),
 		"--metadataTLSEnabled", strconv.FormatBool(common.GetMetadataTLSEnabled()),
 		"--ca_cert_path", common.GetCaCertPath(),
->>>>>>> 6a3e1717
 	}
 	if value, ok := os.LookupEnv(PipelineLogLevelEnvVar); ok {
 		args = append(args, "--log_level", value)
@@ -595,10 +592,9 @@
 		Container: &k8score.Container{
 			Image:     c.driverImage,
 			Command:   c.driverCommand,
-			Env:       MLPipelineServiceEnv,
 			Args:      args,
 			Resources: driverResources,
-			Env:       proxy.GetConfig().GetEnvVars(),
+			Env:       append(proxy.GetConfig().GetEnvVars(), MLPipelineServiceEnv...),
 		},
 	}
 	ConfigureCABundle(t)
