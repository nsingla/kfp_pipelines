apiVersion: argoproj.io/v1alpha1
kind: Workflow
metadata:
  creationTimestamp: null
  generateName: pipeline-with-exit-handler-
spec:
  arguments:
    parameters:
    - name: components-8444a6bac7a3d81cc54291a13166a74231d98f9a98861815f15a055edde30ed8
      value: '{"executorLabel":"exec-fail-op","inputDefinitions":{"parameters":{"message":{"type":"STRING"}}}}'
    - name: implementations-8444a6bac7a3d81cc54291a13166a74231d98f9a98861815f15a055edde30ed8
      value: '{"args":["--executor_input","{{$}}","--function_to_execute","fail_op"],"command":["sh","-c","\nif
        ! [ -x \"$(command -v pip)\" ]; then\n    python3 -m ensurepip || python3
        -m ensurepip --user || apt-get install python3-pip\nfi\n\nPIP_DISABLE_PIP_VERSION_CHECK=1
        python3 -m pip install --quiet     --no-warn-script-location ''kfp==1.8.22''
        \u0026\u0026 \"$0\" \"$@\"\n","sh","-ec","program_path=$(mktemp -d)\nprintf
        \"%s\" \"$0\" \u003e \"$program_path/ephemeral_component.py\"\npython3 -m
        kfp.v2.components.executor_main                         --component_module_path                         \"$program_path/ephemeral_component.py\"                         \"$@\"\n","\nimport
        kfp\nfrom kfp.v2 import dsl\nfrom kfp.v2.dsl import *\nfrom typing import
        *\n\ndef fail_op(message: str):\n    \"\"\"Fails.\"\"\"\n    import sys\n    print(message)\n    sys.exit(1)\n\n"],"image":"python:3.7"}'
    - name: components-f192dae3a3c4616f7637be7d0414bcffbff11a78dc03bf428f05490caa678f8a
      value: '{"executorLabel":"exec-print-op-2","inputDefinitions":{"parameters":{"message":{"type":"STRING"}}}}'
    - name: implementations-f192dae3a3c4616f7637be7d0414bcffbff11a78dc03bf428f05490caa678f8a
      value: '{"args":["--executor_input","{{$}}","--function_to_execute","print_op"],"command":["sh","-c","\nif
        ! [ -x \"$(command -v pip)\" ]; then\n    python3 -m ensurepip || python3
        -m ensurepip --user || apt-get install python3-pip\nfi\n\nPIP_DISABLE_PIP_VERSION_CHECK=1
        python3 -m pip install --quiet     --no-warn-script-location ''kfp==1.8.22''
        \u0026\u0026 \"$0\" \"$@\"\n","sh","-ec","program_path=$(mktemp -d)\nprintf
        \"%s\" \"$0\" \u003e \"$program_path/ephemeral_component.py\"\npython3 -m
        kfp.v2.components.executor_main                         --component_module_path                         \"$program_path/ephemeral_component.py\"                         \"$@\"\n","\nimport
        kfp\nfrom kfp.v2 import dsl\nfrom kfp.v2.dsl import *\nfrom typing import
        *\n\ndef print_op(message: str):\n    \"\"\"Prints a message.\"\"\"\n    print(message)\n\n"],"image":"python:3.7"}'
    - name: components-comp-exit-handler-1
      value: '{"dag":{"tasks":{"fail-op":{"cachingOptions":{"enableCache":true},"componentRef":{"name":"comp-fail-op"},"inputs":{"parameters":{"message":{"runtimeValue":{"constantValue":{"stringValue":"Task
        failed."}}}}},"taskInfo":{"name":"fail-op"}},"print-op-2":{"cachingOptions":{"enableCache":true},"componentRef":{"name":"comp-print-op-2"},"inputs":{"parameters":{"message":{"componentInputParameter":"pipelineparam--message"}}},"taskInfo":{"name":"print-op-2"}}}},"inputDefinitions":{"parameters":{"pipelineparam--message":{"type":"STRING"}}}}'
    - name: components-root
      value: '{"dag":{"tasks":{"exit-handler-1":{"componentRef":{"name":"comp-exit-handler-1"},"inputs":{"parameters":{"pipelineparam--message":{"componentInputParameter":"message"}}},"taskInfo":{"name":"exit-handler-1"}},"print-op":{"componentRef":{"name":"comp-print-op"},"dependentTasks":["exit-handler-1"],"inputs":{"parameters":{"message":{"runtimeValue":{"constantValue":{"stringValue":"Exit
        handler has worked!"}}}}},"taskInfo":{"name":"print-op"},"triggerPolicy":{"strategy":"ALL_UPSTREAM_TASKS_COMPLETED"}}}},"inputDefinitions":{"parameters":{"message":{"type":"STRING"}}}}'
  entrypoint: entrypoint
  podMetadata:
    annotations:
      pipelines.kubeflow.org/v2_component: "true"
    labels:
      pipelines.kubeflow.org/v2_component: "true"
  serviceAccountName: pipeline-runner
  templates:
  - container:
      args:
      - --type
      - CONTAINER
      - --pipeline_name
      - pipeline-with-exit-handler
      - --run_id
      - '{{workflow.uid}}'
      - --run_name
      - '{{workflow.name}}'
      - --run_display_name
      - ''
      - --dag_execution_id
      - '{{inputs.parameters.parent-dag-id}}'
      - --component
      - '{{inputs.parameters.component}}'
      - --task
      - '{{inputs.parameters.task}}'
      - --container
      - '{{inputs.parameters.container}}'
      - --iteration_index
      - '{{inputs.parameters.iteration-index}}'
      - --cached_decision_path
      - '{{outputs.parameters.cached-decision.path}}'
      - --pod_spec_patch_path
      - '{{outputs.parameters.pod-spec-patch.path}}'
      - --condition_path
      - '{{outputs.parameters.condition.path}}'
      - --kubernetes_config
      - '{{inputs.parameters.kubernetes-config}}'
<<<<<<< HEAD
      - --http_proxy
      - ''
      - --https_proxy
      - ''
      - --no_proxy
      - ''
=======
      - --mlPipelineServiceTLSEnabled
      - 'false'
      - --mlmd_server_address
      - "metadata-grpc-service"
      - --mlmd_server_port
      - "8080"
      - --metadataTLSEnabled
      - "false"
      - --ca_cert_path
      - ""
>>>>>>> 6a3e1717
      command:
      - driver
      env:
        - name: ML_PIPELINE_SERVICE_HOST
          value: "ml-pipeline.kubeflow.svc.cluster.local"
        - name: ML_PIPELINE_SERVICE_PORT_GRPC
          value: "8887"
      image: ghcr.io/kubeflow/kfp-driver
      name: ""
      resources:
        limits:
          cpu: 500m
          memory: 512Mi
        requests:
          cpu: 100m
          memory: 64Mi
    inputs:
      parameters:
      - name: component
      - name: task
      - name: container
      - name: parent-dag-id
      - default: "-1"
        name: iteration-index
      - default: ""
        name: kubernetes-config
    metadata: {}
    name: system-container-driver
    outputs:
      parameters:
      - name: pod-spec-patch
        valueFrom:
          default: ""
          path: /tmp/outputs/pod-spec-patch
      - default: "false"
        name: cached-decision
        valueFrom:
          default: "false"
          path: /tmp/outputs/cached-decision
      - name: condition
        valueFrom:
          default: "true"
          path: /tmp/outputs/condition
  - dag:
      tasks:
      - arguments:
          parameters:
          - name: pod-spec-patch
            value: '{{inputs.parameters.pod-spec-patch}}'
        name: executor
        template: system-container-impl
        when: '{{inputs.parameters.cached-decision}} != true'
    inputs:
      parameters:
      - name: pod-spec-patch
      - default: "false"
        name: cached-decision
    metadata: {}
    name: system-container-executor
    outputs: {}
  - container:
      command:
      - should-be-overridden-during-runtime
      env:
      - name: KFP_POD_NAME
        valueFrom:
          fieldRef:
            fieldPath: metadata.name
      - name: KFP_POD_UID
        valueFrom:
          fieldRef:
            fieldPath: metadata.uid
      - name: ML_PIPELINE_SERVICE_HOST
        value: "ml-pipeline.kubeflow.svc.cluster.local"
      - name: ML_PIPELINE_SERVICE_PORT_GRPC
        value: "8887"
      envFrom:
      - configMapRef:
          name: metadata-grpc-configmap
          optional: true
      image: gcr.io/ml-pipeline/should-be-overridden-during-runtime
      name: ""
      resources: {}
      volumeMounts:
      - mountPath: /kfp-launcher
        name: kfp-launcher
      - mountPath: /gcs
        name: gcs-scratch
      - mountPath: /s3
        name: s3-scratch
      - mountPath: /minio
        name: minio-scratch
      - mountPath: /.local
        name: dot-local-scratch
      - mountPath: /.cache
        name: dot-cache-scratch
      - mountPath: /.config
        name: dot-config-scratch
    initContainers:
    - args:
      - --copy
      - /kfp-launcher/launch
      command:
      - launcher-v2
      image: ghcr.io/kubeflow/kfp-launcher
      name: kfp-launcher
      resources:
        limits:
          cpu: 500m
          memory: 128Mi
        requests:
          cpu: 100m
      volumeMounts:
      - mountPath: /kfp-launcher
        name: kfp-launcher
    inputs:
      parameters:
      - name: pod-spec-patch
    metadata: {}
    name: system-container-impl
    outputs: {}
    podSpecPatch: '{{inputs.parameters.pod-spec-patch}}'
    volumes:
    - emptyDir: {}
      name: kfp-launcher
    - emptyDir: {}
      name: gcs-scratch
    - emptyDir: {}
      name: s3-scratch
    - emptyDir: {}
      name: minio-scratch
    - emptyDir: {}
      name: dot-local-scratch
    - emptyDir: {}
      name: dot-cache-scratch
    - emptyDir: {}
      name: dot-config-scratch
  - dag:
      tasks:
      - arguments:
          parameters:
          - name: component
            value: '{{workflow.parameters.components-8444a6bac7a3d81cc54291a13166a74231d98f9a98861815f15a055edde30ed8}}'
          - name: task
            value: '{"cachingOptions":{"enableCache":true},"componentRef":{"name":"comp-fail-op"},"inputs":{"parameters":{"message":{"runtimeValue":{"constantValue":{"stringValue":"Task
              failed."}}}}},"taskInfo":{"name":"fail-op"}}'
          - name: container
            value: '{{workflow.parameters.implementations-8444a6bac7a3d81cc54291a13166a74231d98f9a98861815f15a055edde30ed8}}'
          - name: parent-dag-id
            value: '{{inputs.parameters.parent-dag-id}}'
        name: fail-op-driver
        template: system-container-driver
      - arguments:
          parameters:
          - name: pod-spec-patch
            value: '{{tasks.fail-op-driver.outputs.parameters.pod-spec-patch}}'
          - default: "false"
            name: cached-decision
            value: '{{tasks.fail-op-driver.outputs.parameters.cached-decision}}'
        depends: fail-op-driver.Succeeded
        name: fail-op
        template: system-container-executor
      - arguments:
          parameters:
          - name: component
            value: '{{workflow.parameters.components-f192dae3a3c4616f7637be7d0414bcffbff11a78dc03bf428f05490caa678f8a}}'
          - name: task
            value: '{"cachingOptions":{"enableCache":true},"componentRef":{"name":"comp-print-op-2"},"inputs":{"parameters":{"message":{"componentInputParameter":"pipelineparam--message"}}},"taskInfo":{"name":"print-op-2"}}'
          - name: container
            value: '{{workflow.parameters.implementations-f192dae3a3c4616f7637be7d0414bcffbff11a78dc03bf428f05490caa678f8a}}'
          - name: parent-dag-id
            value: '{{inputs.parameters.parent-dag-id}}'
        name: print-op-2-driver
        template: system-container-driver
      - arguments:
          parameters:
          - name: pod-spec-patch
            value: '{{tasks.print-op-2-driver.outputs.parameters.pod-spec-patch}}'
          - default: "false"
            name: cached-decision
            value: '{{tasks.print-op-2-driver.outputs.parameters.cached-decision}}'
        depends: print-op-2-driver.Succeeded
        name: print-op-2
        template: system-container-executor
    inputs:
      parameters:
      - name: parent-dag-id
    metadata: {}
    name: comp-exit-handler-1
    outputs: {}
  - dag:
      tasks:
      - arguments:
          parameters:
          - name: component
            value: '{{workflow.parameters.components-f192dae3a3c4616f7637be7d0414bcffbff11a78dc03bf428f05490caa678f8a}}'
          - name: task
            value: '{"componentRef":{"name":"comp-print-op"},"dependentTasks":["exit-handler-1"],"inputs":{"parameters":{"message":{"runtimeValue":{"constantValue":{"stringValue":"Exit
              handler has worked!"}}}}},"taskInfo":{"name":"print-op"},"triggerPolicy":{"strategy":"ALL_UPSTREAM_TASKS_COMPLETED"}}'
          - name: container
            value: '{{workflow.parameters.implementations-f192dae3a3c4616f7637be7d0414bcffbff11a78dc03bf428f05490caa678f8a}}'
          - name: parent-dag-id
            value: '{{inputs.parameters.parent-dag-id}}'
        name: print-op-driver
        template: system-container-driver
      - arguments:
          parameters:
          - name: pod-spec-patch
            value: '{{tasks.print-op-driver.outputs.parameters.pod-spec-patch}}'
          - default: "false"
            name: cached-decision
            value: '{{tasks.print-op-driver.outputs.parameters.cached-decision}}'
        depends: print-op-driver.Succeeded
        name: print-op
        template: system-container-executor
    inputs:
      parameters:
      - name: parent-dag-id
    metadata: {}
    name: exit-hook-root-print-op
    outputs: {}
  - container:
      args:
      - --type
      - '{{inputs.parameters.driver-type}}'
      - --pipeline_name
      - pipeline-with-exit-handler
      - --run_id
      - '{{workflow.uid}}'
      - --run_name
      - '{{workflow.name}}'
      - --run_display_name
      - ''
      - --dag_execution_id
      - '{{inputs.parameters.parent-dag-id}}'
      - --component
      - '{{inputs.parameters.component}}'
      - --task
      - '{{inputs.parameters.task}}'
      - --runtime_config
      - '{{inputs.parameters.runtime-config}}'
      - --iteration_index
      - '{{inputs.parameters.iteration-index}}'
      - --execution_id_path
      - '{{outputs.parameters.execution-id.path}}'
      - --iteration_count_path
      - '{{outputs.parameters.iteration-count.path}}'
      - --condition_path
      - '{{outputs.parameters.condition.path}}'
<<<<<<< HEAD
      - --http_proxy
      - ''
      - --https_proxy
      - ''
      - --no_proxy
      - ''
=======
      - --mlPipelineServiceTLSEnabled
      - 'false'
      - --mlmd_server_address
      - "metadata-grpc-service"
      - --mlmd_server_port
      - "8080"
      - --metadataTLSEnabled
      - "false"
      - --ca_cert_path
      - ""
>>>>>>> 6a3e1717
      command:
      - driver
      env:
        - name: ML_PIPELINE_SERVICE_HOST
          value: "ml-pipeline.kubeflow.svc.cluster.local"
        - name: ML_PIPELINE_SERVICE_PORT_GRPC
          value: "8887"
      image: ghcr.io/kubeflow/kfp-driver
      name: ""
      resources:
        limits:
          cpu: 500m
          memory: 512Mi
        requests:
          cpu: 100m
          memory: 64Mi
    inputs:
      parameters:
      - name: component
      - default: ""
        name: runtime-config
      - default: ""
        name: task
      - default: "0"
        name: parent-dag-id
      - default: "-1"
        name: iteration-index
      - default: DAG
        name: driver-type
    metadata: {}
    name: system-dag-driver
    outputs:
      parameters:
      - name: execution-id
        valueFrom:
          path: /tmp/outputs/execution-id
      - name: iteration-count
        valueFrom:
          default: "0"
          path: /tmp/outputs/iteration-count
      - name: condition
        valueFrom:
          default: "true"
          path: /tmp/outputs/condition
  - dag:
      tasks:
      - arguments:
          parameters:
          - name: component
            value: '{{workflow.parameters.components-comp-exit-handler-1}}'
          - name: parent-dag-id
            value: '{{inputs.parameters.parent-dag-id}}'
          - name: task
            value: '{"componentRef":{"name":"comp-exit-handler-1"},"inputs":{"parameters":{"pipelineparam--message":{"componentInputParameter":"message"}}},"taskInfo":{"name":"exit-handler-1"}}'
        name: exit-handler-1-driver
        template: system-dag-driver
      - arguments:
          parameters:
          - name: parent-dag-id
            value: '{{tasks.exit-handler-1-driver.outputs.parameters.execution-id}}'
          - name: condition
            value: '{{tasks.exit-handler-1-driver.outputs.parameters.condition}}'
        depends: exit-handler-1-driver.Succeeded
        hooks:
          exit:
            arguments:
              parameters:
              - name: parent-dag-id
                value: '{{inputs.parameters.parent-dag-id}}'
            template: exit-hook-root-print-op
        name: exit-handler-1
        template: comp-exit-handler-1
    inputs:
      parameters:
      - name: parent-dag-id
    metadata: {}
    name: root
    outputs: {}
  - dag:
      tasks:
      - arguments:
          parameters:
          - name: component
            value: '{{workflow.parameters.components-root}}'
          - name: runtime-config
            value: '{"parameters":{"message":{"stringValue":"Hello World!"}}}'
          - name: driver-type
            value: ROOT_DAG
        name: root-driver
        template: system-dag-driver
      - arguments:
          parameters:
          - name: parent-dag-id
            value: '{{tasks.root-driver.outputs.parameters.execution-id}}'
          - name: condition
            value: ""
        depends: root-driver.Succeeded
        name: root
        template: root
    inputs: {}
    metadata: {}
    name: entrypoint
    outputs: {}
status:
  finishedAt: null
  startedAt: null<|MERGE_RESOLUTION|>--- conflicted
+++ resolved
@@ -74,14 +74,12 @@
       - '{{outputs.parameters.condition.path}}'
       - --kubernetes_config
       - '{{inputs.parameters.kubernetes-config}}'
-<<<<<<< HEAD
       - --http_proxy
       - ''
       - --https_proxy
       - ''
       - --no_proxy
       - ''
-=======
       - --mlPipelineServiceTLSEnabled
       - 'false'
       - --mlmd_server_address
@@ -92,7 +90,6 @@
       - "false"
       - --ca_cert_path
       - ""
->>>>>>> 6a3e1717
       command:
       - driver
       env:
@@ -342,14 +339,12 @@
       - '{{outputs.parameters.iteration-count.path}}'
       - --condition_path
       - '{{outputs.parameters.condition.path}}'
-<<<<<<< HEAD
       - --http_proxy
       - ''
       - --https_proxy
       - ''
       - --no_proxy
       - ''
-=======
       - --mlPipelineServiceTLSEnabled
       - 'false'
       - --mlmd_server_address
@@ -360,7 +355,6 @@
       - "false"
       - --ca_cert_path
       - ""
->>>>>>> 6a3e1717
       command:
       - driver
       env:
