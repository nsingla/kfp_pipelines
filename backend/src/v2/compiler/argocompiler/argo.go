// Copyright 2021-2023 The Kubeflow Authors
//
// Licensed under the Apache License, Version 2.0 (the "License");
// you may not use this file except in compliance with the License.
// You may obtain a copy of the License at
//
//      https://www.apache.org/licenses/LICENSE-2.0
//
// Unless required by applicable law or agreed to in writing, software
// distributed under the License is distributed on an "AS IS" BASIS,
// WITHOUT WARRANTIES OR CONDITIONS OF ANY KIND, either express or implied.
// See the License for the specific language governing permissions and
// limitations under the License.

package argocompiler

import (
	"crypto/sha256"
	"encoding/hex"
	"encoding/json"
	"fmt"
	"github.com/kubeflow/pipelines/backend/src/apiserver/common"
	"strings"

	wfapi "github.com/argoproj/argo-workflows/v3/pkg/apis/workflow/v1alpha1"
	"github.com/kubeflow/pipelines/api/v2alpha1/go/pipelinespec"
	"github.com/kubeflow/pipelines/backend/src/v2/compiler"
	log "github.com/sirupsen/logrus"
	"google.golang.org/protobuf/proto"
	"google.golang.org/protobuf/types/known/structpb"
	k8score "k8s.io/api/core/v1"
	k8sres "k8s.io/apimachinery/pkg/api/resource"
	k8smeta "k8s.io/apimachinery/pkg/apis/meta/v1"
)

type Options struct {
	// optional, use official image if not provided
	LauncherImage string
	// optional
	DriverImage string
	// optional
	PipelineRoot string
	// TODO(Bobgy): add an option -- dev mode, ImagePullPolicy should only be Always in dev mode.
}

func Compile(jobArg *pipelinespec.PipelineJob, kubernetesSpecArg *pipelinespec.SinglePlatformSpec, opts *Options) (*wfapi.Workflow, error) {
	// clone jobArg, because we don't want to change it
	jobMsg := proto.Clone(jobArg)
	job, ok := jobMsg.(*pipelinespec.PipelineJob)
	if !ok {
		return nil, fmt.Errorf("bug: cloned pipeline job message does not have expected type")
	}
	if job.RuntimeConfig == nil {
		job.RuntimeConfig = &pipelinespec.PipelineJob_RuntimeConfig{}
	}
	if job.GetRuntimeConfig().GetParameterValues() == nil {
		job.RuntimeConfig.ParameterValues = map[string]*structpb.Value{}
	}
	spec, err := compiler.GetPipelineSpec(job)
	if err != nil {
		return nil, err
	}
	// validation
	if spec.GetPipelineInfo().GetName() == "" {
		return nil, fmt.Errorf("pipelineInfo.name is empty")
	}
	deploy, err := compiler.GetDeploymentConfig(spec)
	if err != nil {
		return nil, err
	}
	// fill root component default parameters to PipelineJob
	specParams := spec.GetRoot().GetInputDefinitions().GetParameters()
	for name, param := range specParams {
		_, ok := job.RuntimeConfig.ParameterValues[name]
		if !ok && param.GetDefaultValue() != nil {
			job.RuntimeConfig.ParameterValues[name] = param.GetDefaultValue()
		}
	}

	var kubernetesSpec *pipelinespec.SinglePlatformSpec
	if kubernetesSpecArg != nil {
		// clone kubernetesSpecArg, because we don't want to change it
		kubernetesSpecMsg := proto.Clone(kubernetesSpecArg)
		kubernetesSpec, ok = kubernetesSpecMsg.(*pipelinespec.SinglePlatformSpec)
		if !ok {
			return nil, fmt.Errorf("bug: cloned Kubernetes spec message does not have expected type")
		}
	}

	// initialization
	wf := &wfapi.Workflow{
		TypeMeta: k8smeta.TypeMeta{
			APIVersion: "argoproj.io/v1alpha1",
			Kind:       "Workflow",
		},
		ObjectMeta: k8smeta.ObjectMeta{
			GenerateName: retrieveLastValidString(spec.GetPipelineInfo().GetName()) + "-",
			// Note, uncomment the following during development to view argo inputs/outputs in KFP UI.
			// TODO(Bobgy): figure out what annotations we should use for v2 engine.
			// For now, comment this annotation, so that in KFP UI, it shows argo input/output params/artifacts
			// suitable for debugging.
			//
			// Annotations: map[string]string{
			// 	"pipelines.kubeflow.org/v2_pipeline": "true",
			// },
		},
		Spec: wfapi.WorkflowSpec{
			PodMetadata: &wfapi.Metadata{
				Annotations: map[string]string{
					"pipelines.kubeflow.org/v2_component": "true",
				},
				Labels: map[string]string{
					"pipelines.kubeflow.org/v2_component": "true",
				},
			},
<<<<<<< HEAD
			Arguments: wfapi.Arguments{
				Parameters: []wfapi.Parameter{},
			},
=======
>>>>>>> b8d339a0
			ServiceAccountName: common.GetStringConfigWithDefault(common.DefaultPipelineRunnerServiceAccountFlag, common.DefaultPipelineRunnerServiceAccount),
			Entrypoint:         tmplEntrypoint,
		},
	}
	c := &workflowCompiler{
		wf:        wf,
		templates: make(map[string]*wfapi.Template),
		// TODO(chensun): release process and update the images.
		launcherImage: GetLauncherImage(),
		driverImage:   GetDriverImage(),
		driverCommand: GetDriverCommand(),
		job:           job,
		spec:          spec,
		executors:     deploy.GetExecutors(),
	}

	mlPipelineTLSEnabled, err := GetMLPipelineServiceTLSEnabled()
	if err != nil {
		return nil, err
	}
	c.mlPipelineServiceTLSEnabled = mlPipelineTLSEnabled

	if opts != nil {
		if opts.DriverImage != "" {
			c.driverImage = opts.DriverImage
		}
		if opts.LauncherImage != "" {
			c.launcherImage = opts.LauncherImage
		}
		if opts.PipelineRoot != "" {
			job.RuntimeConfig.GcsOutputDirectory = opts.PipelineRoot
		}
	}

	// compile
	err = compiler.Accept(job, kubernetesSpec, c)

	return c.wf, err
}

func retrieveLastValidString(s string) string {
	sections := strings.Split(s, "/")
	return sections[len(sections)-1]
}

type workflowCompiler struct {
	// inputs
	job       *pipelinespec.PipelineJob
	spec      *pipelinespec.PipelineSpec
	executors map[string]*pipelinespec.PipelineDeploymentConfig_ExecutorSpec
	// state
<<<<<<< HEAD
	wf            *wfapi.Workflow
	templates     map[string]*wfapi.Template
	driverImage   string
	driverCommand []string
	launcherImage string
=======
	wf                          *wfapi.Workflow
	templates                   map[string]*wfapi.Template
	driverImage                 string
	launcherImage               string
	mlPipelineServiceTLSEnabled bool
>>>>>>> b8d339a0
}

func (c *workflowCompiler) Resolver(name string, component *pipelinespec.ComponentSpec, resolver *pipelinespec.PipelineDeploymentConfig_ResolverSpec) error {
	return fmt.Errorf("resolver not implemented yet")
}

var errAlreadyExists = fmt.Errorf("template already exists")

func (c *workflowCompiler) addTemplate(t *wfapi.Template, name string) (string, error) {
	t.Name = c.templateName(name)
	_, ok := c.templates[t.Name]
	if ok {
		return "", fmt.Errorf("template name=%q: %w", t.Name, errAlreadyExists)
	}
	c.wf.Spec.Templates = append(c.wf.Spec.Templates, *t)
	c.templates[t.Name] = t
	return t.Name, nil
}

func (c *workflowCompiler) templateName(componentName string) string {
	// TODO(Bobgy): sanitize component name, because argo template names
	// must be valid Kubernetes resource names.
	return componentName
}

const (
	argumentsComponents     = "components-"
	argumentsContainers     = "implementations-"
	argumentsKubernetesSpec = "kubernetes-"
)

func (c *workflowCompiler) saveComponentSpec(name string, spec *pipelinespec.ComponentSpec) error {
	hashedComponent := c.hashComponentContainer(name)

	return c.saveProtoToArguments(argumentsComponents+hashedComponent, spec)
}

// useComponentSpec returns a placeholder we can refer to the component spec
// in argo workflow fields.
func (c *workflowCompiler) useComponentSpec(name string) (string, error) {
	hashedComponent := c.hashComponentContainer(name)

	return c.argumentsPlaceholder(argumentsComponents + hashedComponent)
}

func (c *workflowCompiler) saveComponentImpl(name string, msg proto.Message) error {
	hashedComponent := c.hashComponentContainer(name)

	return c.saveProtoToArguments(argumentsContainers+hashedComponent, msg)
}

func (c *workflowCompiler) useComponentImpl(name string) (string, error) {
	hashedComponent := c.hashComponentContainer(name)

	return c.argumentsPlaceholder(argumentsContainers + hashedComponent)
}

func (c *workflowCompiler) saveKubernetesSpec(name string, spec *structpb.Struct) error {
	return c.saveProtoToArguments(argumentsKubernetesSpec+name, spec)
}

func (c *workflowCompiler) useKubernetesImpl(name string) (string, error) {
	return c.argumentsPlaceholder(argumentsKubernetesSpec + name)
}

// saveProtoToArguments saves a proto message to the workflow arguments. The
// message is serialized to JSON and stored in the workflow arguments and then
// referenced by the workflow templates using AWF templating syntax. The reason
// for storing it in the workflow arguments is because there is a 1-many
// relationship between components and tasks that reference them. The workflow
// arguments allow us to deduplicate the component logic (implementation & spec
// in IR), significantly reducing the size of the argo workflow manifest.
func (c *workflowCompiler) saveProtoToArguments(componentName string, msg proto.Message) error {
	if c == nil {
		return fmt.Errorf("compiler is nil")
	}
	if c.wf.Spec.Arguments.Parameters == nil {
		c.wf.Spec.Arguments = wfapi.Arguments{Parameters: []wfapi.Parameter{}}
	}
	if c.wf.Spec.Arguments.GetParameterByName(componentName) != nil {
		return nil
	}
	json, err := stablyMarshalJSON(msg)
	if err != nil {
		return fmt.Errorf("saving component spec of %q to arguments: %w", componentName, err)
	}
	c.wf.Spec.Arguments.Parameters = append(c.wf.Spec.Arguments.Parameters, wfapi.Parameter{
		Name:  componentName,
		Value: wfapi.AnyStringPtr(json),
	})
	return nil
}

// argumentsPlaceholder checks for the unique component name within the workflow
// arguments and returns a template tag that references the component in the
// workflow arguments.
func (c *workflowCompiler) argumentsPlaceholder(componentName string) (string, error) {
	if c == nil {
		return "", fmt.Errorf("compiler is nil")
	}
	if c.wf.Spec.Arguments.GetParameterByName(componentName) == nil {
		return "", fmt.Errorf("using component spec: failed to find workflow parameter %q", componentName)
	}

	return workflowParameter(componentName), nil
}

// hashComponentContainer serializes and hashes the container field of a given
// component.
func (c *workflowCompiler) hashComponentContainer(componentName string) string {
	log.Debug("componentName: ", componentName)
	// Return early for root component since it has no command and args.
	if componentName == "root" {
		return componentName
	}
	if c.executors != nil { // Don't bother if there are no executors in the pipeline spec.
		// Look up the executorLabel for the component in question.
		executorLabel := c.spec.Components[componentName].GetExecutorLabel()
		log.Debug("executorLabel: ", executorLabel)
		// Iterate through the list of executors.
		for executorName, executorValue := range c.executors {
			log.Debug("executorName: ", executorName)
			// If one of them matches the executorLabel we extracted earlier...
			if executorName == executorLabel {
				// Get the corresponding container.
				container := executorValue.GetContainer()
				if container != nil {
					containerHash, err := hashValue(container)
					if err != nil {
						// Do not bubble up since this is not a breaking error
						// and we can just return the componentName in full.
						log.Debug("Error hashing container: ", err)
					}

					return containerHash
				}
			}
		}
	}

	return componentName
}

// hashValue serializes and hashes a provided value.
func hashValue(value interface{}) (string, error) {
	bytes, err := json.Marshal(value)
	if err != nil {
		return "", err
	}
	h := sha256.New()
	h.Write([]byte(bytes))

	return hex.EncodeToString(h.Sum(nil)), nil
}

const (
	paramComponent        = "component"      // component spec
	paramTask             = "task"           // task spec
	paramContainer        = "container"      // container spec
	paramImporter         = "importer"       // importer spec
	paramRuntimeConfig    = "runtime-config" // job runtime config, pipeline level inputs
	paramParentDagID      = "parent-dag-id"
	paramExecutionID      = "execution-id"
	paramIterationCount   = "iteration-count"
	paramIterationIndex   = "iteration-index"
	paramExecutorInput    = "executor-input"
	paramDriverType       = "driver-type"
	paramCachedDecision   = "cached-decision"   // indicate hit cache or not
	paramPodSpecPatch     = "pod-spec-patch"    // a strategic patch merged with the pod spec
	paramCondition        = "condition"         // condition = false -> skip the task
	paramKubernetesConfig = "kubernetes-config" // stores Kubernetes config
)

func runID() string {
	// KFP API server converts this to KFP run ID.
	return "{{workflow.uid}}"
}

func workflowParameter(name string) string {
	return fmt.Sprintf("{{workflow.parameters.%s}}", name)
}

// In a container template, refer to inputs to the template.
func inputValue(parameter string) string {
	return fmt.Sprintf("{{inputs.parameters.%s}}", parameter)
}

// In a DAG/steps template, refer to inputs to the parent template.
func inputParameter(parameter string) string {
	return fmt.Sprintf("{{inputs.parameters.%s}}", parameter)
}

func outputPath(parameter string) string {
	return fmt.Sprintf("{{outputs.parameters.%s.path}}", parameter)
}

func taskOutputParameter(task string, param string) string {
	return fmt.Sprintf("{{tasks.%s.outputs.parameters.%s}}", task, param)
}

func loopItem() string {
	// https://github.com/argoproj/argo-workflows/blob/13bf15309567ff10ec23b6e5cfed846312d6a1ab/examples/loops-sequence.yaml#L20
	return "{{item}}"
}

// Usually drivers should take very minimal amount of CPU and memory, but we
// set a larger limit for extreme cases.
// Note, these are empirical data.
// No need to make this configurable, because we will instead call drivers using argo HTTP templates later.
var driverResources = k8score.ResourceRequirements{
	Limits: map[k8score.ResourceName]k8sres.Quantity{
		k8score.ResourceMemory: k8sres.MustParse("0.5Gi"),
		k8score.ResourceCPU:    k8sres.MustParse("0.5"),
	},
	Requests: map[k8score.ResourceName]k8sres.Quantity{
		k8score.ResourceMemory: k8sres.MustParse("64Mi"),
		k8score.ResourceCPU:    k8sres.MustParse("0.1"),
	},
}

// Launcher only copies the binary into the volume, so it needs minimal resources.
var launcherResources = k8score.ResourceRequirements{
	Limits: map[k8score.ResourceName]k8sres.Quantity{
		k8score.ResourceMemory: k8sres.MustParse("128Mi"),
		k8score.ResourceCPU:    k8sres.MustParse("0.5"),
	},
	Requests: map[k8score.ResourceName]k8sres.Quantity{
		k8score.ResourceCPU: k8sres.MustParse("0.1"),
	},
}

const (
	tmplEntrypoint = "entrypoint"
)

// Here is the collection of all special dummy images that the backend recognizes.
// User need to avoid these image names for their self-defined components.
// These values are in sync with the values in SDK to form a contract between BE and SDK.
// TODO(lingqinggan): clarify these in documentation for KFP V2.
var dummyImages = map[string]bool{
	"argostub/createpvc": true,
	"argostub/deletepvc": true,
}<|MERGE_RESOLUTION|>--- conflicted
+++ resolved
@@ -113,12 +113,9 @@
 					"pipelines.kubeflow.org/v2_component": "true",
 				},
 			},
-<<<<<<< HEAD
 			Arguments: wfapi.Arguments{
 				Parameters: []wfapi.Parameter{},
 			},
-=======
->>>>>>> b8d339a0
 			ServiceAccountName: common.GetStringConfigWithDefault(common.DefaultPipelineRunnerServiceAccountFlag, common.DefaultPipelineRunnerServiceAccount),
 			Entrypoint:         tmplEntrypoint,
 		},
@@ -170,19 +167,12 @@
 	spec      *pipelinespec.PipelineSpec
 	executors map[string]*pipelinespec.PipelineDeploymentConfig_ExecutorSpec
 	// state
-<<<<<<< HEAD
-	wf            *wfapi.Workflow
-	templates     map[string]*wfapi.Template
-	driverImage   string
-	driverCommand []string
-	launcherImage string
-=======
 	wf                          *wfapi.Workflow
 	templates                   map[string]*wfapi.Template
 	driverImage                 string
+	driverCommand               []string
 	launcherImage               string
 	mlPipelineServiceTLSEnabled bool
->>>>>>> b8d339a0
 }
 
 func (c *workflowCompiler) Resolver(name string, component *pipelinespec.ComponentSpec, resolver *pipelinespec.PipelineDeploymentConfig_ResolverSpec) error {
