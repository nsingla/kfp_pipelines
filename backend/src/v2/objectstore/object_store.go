--- conflicted
+++ resolved
@@ -16,8 +16,13 @@
 
 import (
 	"context"
-	"encoding/json"
 	"fmt"
+	"io"
+	"io/ioutil"
+	"os"
+	"path/filepath"
+	"strings"
+
 	"github.com/aws/aws-sdk-go/aws"
 	"github.com/aws/aws-sdk-go/aws/credentials"
 	"github.com/aws/aws-sdk-go/aws/session"
@@ -28,67 +33,16 @@
 	"gocloud.dev/blob/s3blob"
 	"gocloud.dev/gcp"
 	"golang.org/x/oauth2/google"
-	"io"
-	"io/ioutil"
 	metav1 "k8s.io/apimachinery/pkg/apis/meta/v1"
 	"k8s.io/client-go/kubernetes"
-	"os"
-	"path/filepath"
-	"strings"
 )
 
-<<<<<<< HEAD
-type Config struct {
-	Scheme      string
-	BucketName  string
-	Prefix      string
-	QueryString string
-	Session     *SessionInfo
-}
-
-=======
->>>>>>> dd59f48c
 func OpenBucket(ctx context.Context, k8sClient kubernetes.Interface, namespace string, config *Config) (bucket *blob.Bucket, err error) {
 	defer func() {
 		if err != nil {
 			err = fmt.Errorf("Failed to open bucket %q: %w", config.BucketName, err)
 		}
 	}()
-<<<<<<< HEAD
-
-	creds, err := getBucketCredential(ctx, k8sClient, namespace, config.Session.SecretName, config.Session.SecretKeyKey, config.Session.AccessKeyKey)
-	if err != nil {
-		return nil, err
-	}
-
-	sess, err := createBucketSession(config.Session, creds)
-	if err != nil {
-		return nil, fmt.Errorf("Failed to retrieve credentials for bucket %s: %w", config.BucketName, err)
-	}
-	if sess != nil {
-		openedBucket, err := s3blob.OpenBucket(ctx, sess, config.BucketName, nil)
-		if err != nil {
-			return nil, err
-		}
-		// Directly calling s3blob.OpenBucket does not allow overriding prefix via bucketConfig.BucketURL().
-		// Therefore, we need to explicitly configure the prefixed bucket.
-		return blob.PrefixedBucket(openedBucket, config.Prefix), nil
-
-	}
-	return blob.OpenBucket(ctx, config.bucketURL())
-}
-
-func (b *Config) bucketURL() string {
-	u := b.Scheme + b.BucketName
-
-	// append prefix=b.prefix to existing queryString
-	q := b.QueryString
-	if len(b.Prefix) > 0 {
-		if len(q) > 0 {
-			q = q + "&prefix=" + b.Prefix
-		} else {
-			q = "?prefix=" + b.Prefix
-=======
 	if config.SessionInfo != nil {
 		if config.SessionInfo.Provider == "minio" || config.SessionInfo.Provider == "s3" {
 			sess, err1 := createS3BucketSession(ctx, namespace, config.SessionInfo, k8sClient)
@@ -116,7 +70,6 @@
 				}
 				return blob.PrefixedBucket(openedBucket, config.Prefix), nil
 			}
->>>>>>> dd59f48c
 		}
 	}
 
@@ -196,58 +149,67 @@
 	return nil
 }
 
-<<<<<<< HEAD
-var bucketPattern = regexp.MustCompile(`(^[a-z][a-z0-9]+:///?)([^/?]+)(/[^?]*)?(\?.+)?$`)
-
-func ParseBucketConfig(path string, sess *SessionInfo) (*Config, error) {
-	config, err := ParseBucketPathToConfig(path)
-	if err != nil {
-		return nil, err
-	}
-	config.Session = sess
-
-	return config, nil
-}
-
-func ParseBucketPathToConfig(path string) (*Config, error) {
-	ms := bucketPattern.FindStringSubmatch(path)
-	if ms == nil || len(ms) != 5 {
-		return nil, fmt.Errorf("parse bucket config failed: unrecognized pipeline root format: %q", path)
-	}
-
-	// TODO: Verify/add support for file:///.
-	if ms[1] != "gs://" && ms[1] != "s3://" && ms[1] != "minio://" {
-		return nil, fmt.Errorf("parse bucket config failed: unsupported Cloud bucket: %q", path)
-	}
-
-	prefix := strings.TrimPrefix(ms[3], "/")
-	if len(prefix) > 0 && !strings.HasSuffix(prefix, "/") {
-		prefix = prefix + "/"
-	}
-
-	return &Config{
-		Scheme:      ms[1],
-		BucketName:  ms[2],
-		Prefix:      prefix,
-		QueryString: ms[4],
-	}, nil
-}
-
-func ParseBucketConfigForArtifactURI(uri string) (*Config, error) {
-	ms := bucketPattern.FindStringSubmatch(uri)
-	if ms == nil || len(ms) != 5 {
-		return nil, fmt.Errorf("parse bucket config failed: unrecognized uri format: %q", uri)
-	}
-
-	// TODO: Verify/add support for file:///.
-	if ms[1] != "gs://" && ms[1] != "s3://" && ms[1] != "minio://" {
-		return nil, fmt.Errorf("parse bucket config failed: unsupported Cloud bucket: %q", uri)
-	}
-
-	return &Config{
-		Scheme:     ms[1],
-		BucketName: ms[2],
-	}, nil
+func uploadFile(ctx context.Context, bucket *blob.Bucket, localFilePath, blobFilePath string) error {
+	errorF := func(err error) error {
+		return fmt.Errorf("uploadFile(): unable to complete copying %q to remote storage %q: %w", localFilePath, blobFilePath, err)
+	}
+
+	w, err := bucket.NewWriter(ctx, blobFilePath, nil)
+	if err != nil {
+		return errorF(fmt.Errorf("unable to open writer for bucket: %w", err))
+	}
+
+	r, err := os.Open(localFilePath)
+	if err != nil {
+		return errorF(fmt.Errorf("unable to open local file %q for reading: %w", localFilePath, err))
+	}
+	defer r.Close()
+
+	if _, err = io.Copy(w, r); err != nil {
+		return errorF(fmt.Errorf("unable to complete copying: %w", err))
+	}
+
+	if err = w.Close(); err != nil {
+		return errorF(fmt.Errorf("failed to close Writer for bucket: %w", err))
+	}
+
+	glog.Infof("uploadFile(localFilePath=%q, blobFilePath=%q)", localFilePath, blobFilePath)
+	return nil
+}
+
+func downloadFile(ctx context.Context, bucket *blob.Bucket, blobFilePath, localFilePath string) (err error) {
+	errorF := func(err error) error {
+		return fmt.Errorf("downloadFile(): unable to complete copying %q to local storage %q: %w", blobFilePath, localFilePath, err)
+	}
+
+	r, err := bucket.NewReader(ctx, blobFilePath, nil)
+	if err != nil {
+		return errorF(fmt.Errorf("unable to open reader for bucket: %w", err))
+	}
+	defer r.Close()
+
+	localDir := filepath.Dir(localFilePath)
+	if err := os.MkdirAll(localDir, 0755); err != nil {
+		return errorF(fmt.Errorf("failed to create local directory %q: %w", localDir, err))
+	}
+
+	w, err := os.Create(localFilePath)
+	if err != nil {
+		return errorF(fmt.Errorf("unable to open local file %q for writing: %w", localFilePath, err))
+	}
+	defer func() {
+		errClose := w.Close()
+		if err == nil && errClose != nil {
+			// override named return value "err" when there's a close error
+			err = errorF(errClose)
+		}
+	}()
+
+	if _, err = io.Copy(w, r); err != nil {
+		return errorF(fmt.Errorf("unable to complete copying: %w", err))
+	}
+
+	return nil
 }
 
 // ArtifactKeyFromURI extracts the object key from the artifact uri
@@ -257,72 +219,6 @@
 		return "", fmt.Errorf("parse uri failed: unrecognized uri format: %q", uri)
 	}
 	return strings.TrimPrefix(ms[3], "/"), nil
-}
-
-// TODO(neuromage): Move these helper functions to a storage package and add tests.
-=======
->>>>>>> dd59f48c
-func uploadFile(ctx context.Context, bucket *blob.Bucket, localFilePath, blobFilePath string) error {
-	errorF := func(err error) error {
-		return fmt.Errorf("uploadFile(): unable to complete copying %q to remote storage %q: %w", localFilePath, blobFilePath, err)
-	}
-
-	w, err := bucket.NewWriter(ctx, blobFilePath, nil)
-	if err != nil {
-		return errorF(fmt.Errorf("unable to open writer for bucket: %w", err))
-	}
-
-	r, err := os.Open(localFilePath)
-	if err != nil {
-		return errorF(fmt.Errorf("unable to open local file %q for reading: %w", localFilePath, err))
-	}
-	defer r.Close()
-
-	if _, err = io.Copy(w, r); err != nil {
-		return errorF(fmt.Errorf("unable to complete copying: %w", err))
-	}
-
-	if err = w.Close(); err != nil {
-		return errorF(fmt.Errorf("failed to close Writer for bucket: %w", err))
-	}
-
-	glog.Infof("uploadFile(localFilePath=%q, blobFilePath=%q)", localFilePath, blobFilePath)
-	return nil
-}
-
-func downloadFile(ctx context.Context, bucket *blob.Bucket, blobFilePath, localFilePath string) (err error) {
-	errorF := func(err error) error {
-		return fmt.Errorf("downloadFile(): unable to complete copying %q to local storage %q: %w", blobFilePath, localFilePath, err)
-	}
-
-	r, err := bucket.NewReader(ctx, blobFilePath, nil)
-	if err != nil {
-		return errorF(fmt.Errorf("unable to open reader for bucket: %w", err))
-	}
-	defer r.Close()
-
-	localDir := filepath.Dir(localFilePath)
-	if err := os.MkdirAll(localDir, 0755); err != nil {
-		return errorF(fmt.Errorf("failed to create local directory %q: %w", localDir, err))
-	}
-
-	w, err := os.Create(localFilePath)
-	if err != nil {
-		return errorF(fmt.Errorf("unable to open local file %q for writing: %w", localFilePath, err))
-	}
-	defer func() {
-		errClose := w.Close()
-		if err == nil && errClose != nil {
-			// override named return value "err" when there's a close error
-			err = errorF(errClose)
-		}
-	}()
-
-	if _, err = io.Copy(w, r); err != nil {
-		return errorF(fmt.Errorf("unable to complete copying: %w", err))
-	}
-
-	return nil
 }
 
 func getGCSTokenClient(ctx context.Context, namespace string, sessionInfo *SessionInfo, clientSet kubernetes.Interface) (client *gcp.HTTPClient, err error) {
@@ -420,99 +316,5 @@
 		cred = credentials.NewStaticCredentials(accessKey, secretKey, "")
 		return cred, err
 	}
-<<<<<<< HEAD
-
-	aws_cred, err := getAWSCredential()
-	if aws_cred != nil {
-		return aws_cred, err
-	}
-
-	return nil, fmt.Errorf("does not have 'accesskey' or 'secretkey' key")
-}
-
-func getAWSCredential() (cred *credentials.Credentials, err error) {
-	return credentials.NewCredentials(&credentials.ChainProvider{}), nil
-}
-
-type SessionInfo struct {
-	Region       string
-	Endpoint     string
-	DisableSSL   bool
-	SecretName   string
-	AccessKeyKey string
-	SecretKeyKey string
-}
-
-func createBucketSession(sessionInfo *SessionInfo, creds *credentials.Credentials) (*session.Session, error) {
-	if sessionInfo == nil {
-		return nil, nil
-	}
-	config := &aws.Config{}
-	config.Credentials = creds
-	config.Region = aws.String(sessionInfo.Region)
-	config.DisableSSL = aws.Bool(sessionInfo.DisableSSL)
-	config.S3ForcePathStyle = aws.Bool(true)
-	// AWS Specific:
-	// Path-style S3 endpoints, which are commonly used, may fall into either of two subdomains:
-	// 1) s3.amazonaws.com
-	// 2) s3.<AWS Region>.amazonaws.com
-	// for (1) the endpoint is not required, thus we skip it, otherwise the writer will fail to close due to region mismatch.
-	// https://aws.amazon.com/blogs/infrastructure-and-automation/best-practices-for-using-amazon-s3-endpoints-in-aws-cloudformation-templates/
-	// https://docs.aws.amazon.com/sdk-for-go/api/aws/session/
-	awsEndpoint, _ := regexp.MatchString(`^(https://)?s3.amazonaws.com`, strings.ToLower(sessionInfo.Endpoint))
-	if !awsEndpoint {
-		config.Endpoint = aws.String(sessionInfo.Endpoint)
-	}
-	sess, err := session.NewSession(config)
-
-	if err != nil {
-		return nil, fmt.Errorf("Failed to create session to access minio: %v", err)
-	}
-	return sess, nil
-}
-
-func getBucketCredential(
-	ctx context.Context,
-	clientSet kubernetes.Interface,
-	namespace string,
-	secretName string,
-	bucketSecretKeyKey string,
-	bucketAccessKeyKey string,
-) (cred *credentials.Credentials, err error) {
-	defer func() {
-		if err != nil {
-			// wrap error before returning
-			err = fmt.Errorf("Failed to get Bucket credentials from secret name=%q namespace=%q: %w", secretName, namespace, err)
-		}
-	}()
-	secret, err := clientSet.CoreV1().Secrets(namespace).Get(
-		ctx,
-		secretName,
-		metav1.GetOptions{})
-	if err != nil {
-		return nil, err
-	}
-	accessKey := string(secret.Data[bucketAccessKeyKey])
-	secretKey := string(secret.Data[bucketSecretKeyKey])
-
-	if accessKey != "" && secretKey != "" {
-		cred = credentials.NewStaticCredentials(accessKey, secretKey, "")
-		return cred, err
-	}
 	return nil, fmt.Errorf("could not find specified keys '%s' or '%s'", bucketAccessKeyKey, bucketSecretKeyKey)
-}
-
-func GetSessionInfoFromString(sessionInfoJSON string) (*SessionInfo, error) {
-	sessionInfo := &SessionInfo{}
-	if sessionInfoJSON == "" {
-		return nil, nil
-	}
-	err := json.Unmarshal([]byte(sessionInfoJSON), sessionInfo)
-	if err != nil {
-		return nil, fmt.Errorf("Encountered error when attempting to unmarshall bucket session properties: %w", err)
-	}
-	return sessionInfo, nil
-=======
-	return nil, fmt.Errorf("could not find specified keys '%s' or '%s'", bucketAccessKeyKey, bucketSecretKeyKey)
->>>>>>> dd59f48c
 }