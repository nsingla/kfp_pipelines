--- conflicted
+++ resolved
@@ -52,15 +52,12 @@
 	MLMDServerPort,
 	PipelineName,
 	RunID string
-<<<<<<< HEAD
 	PublishLogs string
-=======
 	// set to true if ml pipeline server is serving over tls
 	MLPipelineTLSEnabled bool
 	// set to true if metadata server is serving over tls
 	MetadataTLSEnabled bool
 	CaCertPath         string
->>>>>>> 6a3e1717
 }
 
 type LauncherV2 struct {
