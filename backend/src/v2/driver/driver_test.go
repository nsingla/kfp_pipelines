// Copyright 2023 The Kubeflow Authors
//
// Licensed under the Apache License, Version 2.0 (the "License");
// you may not use this file except in compliance with the License.
// You may obtain a copy of the License at
//
//	https://www.apache.org/licenses/LICENSE-2.0
//
// Unless required by applicable law or agreed to in writing, software
// distributed under the License is distributed on an "AS IS" BASIS,
// WITHOUT WARRANTIES OR CONDITIONS OF ANY KIND, either express or implied.
// See the License for the specific language governing permissions and
// limitations under the License.
package driver

import (
	"encoding/json"
	"testing"

	"github.com/kubeflow/pipelines/backend/src/apiserver/config/proxy"

	"github.com/kubeflow/pipelines/api/v2alpha1/go/pipelinespec"
	"github.com/spf13/viper"
	"github.com/stretchr/testify/assert"
	"google.golang.org/protobuf/types/known/structpb"
	k8score "k8s.io/api/core/v1"
	k8sres "k8s.io/apimachinery/pkg/api/resource"
)

func Test_initPodSpecPatch_acceleratorConfig(t *testing.T) {
	viper.Set("KFP_POD_NAME", "MyWorkflowPod")
	viper.Set("KFP_POD_UID", "a1b2c3d4-a1b2-a1b2-a1b2-a1b2c3d4e5f6")

	proxy.InitializeConfigWithEmptyForTests()

	type args struct {
		container        *pipelinespec.PipelineDeploymentConfig_PipelineContainerSpec
		componentSpec    *pipelinespec.ComponentSpec
		executorInput    *pipelinespec.ExecutorInput
		executionID      int64
		pipelineName     string
		runID            string
		pipelineLogLevel string
		publishLogs      string
	}
	tests := []struct {
		name    string
		args    args
		want    string
		wantErr bool
		errMsg  string
	}{
		{
			"Valid - nvidia.com/gpu",
			args{
				&pipelinespec.PipelineDeploymentConfig_PipelineContainerSpec{
					Image:   "python:3.9",
					Args:    []string{"--function_to_execute", "add"},
					Command: []string{"sh", "-ec", "python3 -m kfp.components.executor_main"},
					Resources: &pipelinespec.PipelineDeploymentConfig_PipelineContainerSpec_ResourceSpec{
						CpuLimit:    1.0,
						MemoryLimit: 0.65,
						Accelerator: &pipelinespec.PipelineDeploymentConfig_PipelineContainerSpec_ResourceSpec_AcceleratorConfig{
							Type:  "nvidia.com/gpu",
							Count: 1,
						},
					},
				},
				&pipelinespec.ComponentSpec{
					Implementation: &pipelinespec.ComponentSpec_ExecutorLabel{ExecutorLabel: "addition"},
					InputDefinitions: &pipelinespec.ComponentInputsSpec{
						Parameters: map[string]*pipelinespec.ComponentInputsSpec_ParameterSpec{
							"a": {Type: pipelinespec.PrimitiveType_DOUBLE},
							"b": {Type: pipelinespec.PrimitiveType_DOUBLE},
						},
					},
					OutputDefinitions: &pipelinespec.ComponentOutputsSpec{
						Parameters: map[string]*pipelinespec.ComponentOutputsSpec_ParameterSpec{
							"Output": {Type: pipelinespec.PrimitiveType_DOUBLE},
						},
					},
				},
				nil,
				1,
				"MyPipeline",
				"a1b2c3d4-a1b2-a1b2-a1b2-a1b2c3d4e5f6",
				"1",
				"false",
			},
			`"nvidia.com/gpu":"1"`,
			false,
			"",
		},
		{
			"Valid - amd.com/gpu",
			args{
				&pipelinespec.PipelineDeploymentConfig_PipelineContainerSpec{
					Image:   "python:3.9",
					Args:    []string{"--function_to_execute", "add"},
					Command: []string{"sh", "-ec", "python3 -m kfp.components.executor_main"},
					Resources: &pipelinespec.PipelineDeploymentConfig_PipelineContainerSpec_ResourceSpec{
						CpuLimit:    1.0,
						MemoryLimit: 0.65,
						Accelerator: &pipelinespec.PipelineDeploymentConfig_PipelineContainerSpec_ResourceSpec_AcceleratorConfig{
							Type:  "amd.com/gpu",
							Count: 1,
						},
					},
				},
				&pipelinespec.ComponentSpec{
					Implementation: &pipelinespec.ComponentSpec_ExecutorLabel{ExecutorLabel: "addition"},
					InputDefinitions: &pipelinespec.ComponentInputsSpec{
						Parameters: map[string]*pipelinespec.ComponentInputsSpec_ParameterSpec{
							"a": {Type: pipelinespec.PrimitiveType_DOUBLE},
							"b": {Type: pipelinespec.PrimitiveType_DOUBLE},
						},
					},
					OutputDefinitions: &pipelinespec.ComponentOutputsSpec{
						Parameters: map[string]*pipelinespec.ComponentOutputsSpec_ParameterSpec{
							"Output": {Type: pipelinespec.PrimitiveType_DOUBLE},
						},
					},
				},
				nil,
				1,
				"MyPipeline",
				"a1b2c3d4-a1b2-a1b2-a1b2-a1b2c3d4e5f6",
				"1",
				"false",
			},
			`"amd.com/gpu":"1"`,
			false,
			"",
		},
		{
			"Valid - cloud-tpus.google.com/v3",
			args{
				&pipelinespec.PipelineDeploymentConfig_PipelineContainerSpec{
					Image:   "python:3.9",
					Args:    []string{"--function_to_execute", "add"},
					Command: []string{"sh", "-ec", "python3 -m kfp.components.executor_main"},
					Resources: &pipelinespec.PipelineDeploymentConfig_PipelineContainerSpec_ResourceSpec{
						CpuLimit:    1.0,
						MemoryLimit: 0.65,
						Accelerator: &pipelinespec.PipelineDeploymentConfig_PipelineContainerSpec_ResourceSpec_AcceleratorConfig{
							Type:  "cloud-tpus.google.com/v3",
							Count: 1,
						},
					},
				},
				&pipelinespec.ComponentSpec{
					Implementation: &pipelinespec.ComponentSpec_ExecutorLabel{ExecutorLabel: "addition"},
					InputDefinitions: &pipelinespec.ComponentInputsSpec{
						Parameters: map[string]*pipelinespec.ComponentInputsSpec_ParameterSpec{
							"a": {Type: pipelinespec.PrimitiveType_DOUBLE},
							"b": {Type: pipelinespec.PrimitiveType_DOUBLE},
						},
					},
					OutputDefinitions: &pipelinespec.ComponentOutputsSpec{
						Parameters: map[string]*pipelinespec.ComponentOutputsSpec_ParameterSpec{
							"Output": {Type: pipelinespec.PrimitiveType_DOUBLE},
						},
					},
				},
				nil,
				1,
				"MyPipeline",
				"a1b2c3d4-a1b2-a1b2-a1b2-a1b2c3d4e5f6",
				"1",
				"false",
			},
			`"cloud-tpus.google.com/v3":"1"`,
			false,
			"",
		},
		{
			"Valid - cloud-tpus.google.com/v2",
			args{
				&pipelinespec.PipelineDeploymentConfig_PipelineContainerSpec{
					Image:   "python:3.9",
					Args:    []string{"--function_to_execute", "add"},
					Command: []string{"sh", "-ec", "python3 -m kfp.components.executor_main"},
					Resources: &pipelinespec.PipelineDeploymentConfig_PipelineContainerSpec_ResourceSpec{
						CpuLimit:    1.0,
						MemoryLimit: 0.65,
						Accelerator: &pipelinespec.PipelineDeploymentConfig_PipelineContainerSpec_ResourceSpec_AcceleratorConfig{
							Type:  "cloud-tpus.google.com/v2",
							Count: 1,
						},
					},
				},
				&pipelinespec.ComponentSpec{
					Implementation: &pipelinespec.ComponentSpec_ExecutorLabel{ExecutorLabel: "addition"},
					InputDefinitions: &pipelinespec.ComponentInputsSpec{
						Parameters: map[string]*pipelinespec.ComponentInputsSpec_ParameterSpec{
							"a": {Type: pipelinespec.PrimitiveType_DOUBLE},
							"b": {Type: pipelinespec.PrimitiveType_DOUBLE},
						},
					},
					OutputDefinitions: &pipelinespec.ComponentOutputsSpec{
						Parameters: map[string]*pipelinespec.ComponentOutputsSpec_ParameterSpec{
							"Output": {Type: pipelinespec.PrimitiveType_DOUBLE},
						},
					},
				},
				nil,
				1,
				"MyPipeline",
				"a1b2c3d4-a1b2-a1b2-a1b2-a1b2c3d4e5f6",
				"1",
				"false",
			},
			`"cloud-tpus.google.com/v2":"1"`,
			false,
			"",
		},
		{
			"Valid - custom string",
			args{
				&pipelinespec.PipelineDeploymentConfig_PipelineContainerSpec{
					Image:   "python:3.9",
					Args:    []string{"--function_to_execute", "add"},
					Command: []string{"sh", "-ec", "python3 -m kfp.components.executor_main"},
					Resources: &pipelinespec.PipelineDeploymentConfig_PipelineContainerSpec_ResourceSpec{
						CpuLimit:    1.0,
						MemoryLimit: 0.65,
						Accelerator: &pipelinespec.PipelineDeploymentConfig_PipelineContainerSpec_ResourceSpec_AcceleratorConfig{
							Type:  "custom.example.com/accelerator-v1",
							Count: 1,
						},
					},
				},
				&pipelinespec.ComponentSpec{
					Implementation: &pipelinespec.ComponentSpec_ExecutorLabel{ExecutorLabel: "addition"},
					InputDefinitions: &pipelinespec.ComponentInputsSpec{
						Parameters: map[string]*pipelinespec.ComponentInputsSpec_ParameterSpec{
							"a": {Type: pipelinespec.PrimitiveType_DOUBLE},
							"b": {Type: pipelinespec.PrimitiveType_DOUBLE},
						},
					},
					OutputDefinitions: &pipelinespec.ComponentOutputsSpec{
						Parameters: map[string]*pipelinespec.ComponentOutputsSpec_ParameterSpec{
							"Output": {Type: pipelinespec.PrimitiveType_DOUBLE},
						},
					},
				},
				nil,
				1,
				"MyPipeline",
				"a1b2c3d4-a1b2-a1b2-a1b2-a1b2c3d4e5f6",
				"1",
				"false",
			},
			`"custom.example.com/accelerator-v1":"1"`,
			false,
			"",
		},
	}
	for _, tt := range tests {
		t.Run(tt.name, func(t *testing.T) {
			podSpec, err := initPodSpecPatch(
				tt.args.container,
				tt.args.componentSpec,
				tt.args.executorInput,
				tt.args.executionID,
				tt.args.pipelineName,
				tt.args.runID,
				tt.args.pipelineLogLevel,
				tt.args.publishLogs,
<<<<<<< HEAD
				"false",
=======
				false,
				"unused-mlmd-server-address",
				"unused-mlmd-server-port",
				false,
				"unused-ca-cert-path",
>>>>>>> 30d0c459
			)
			if tt.wantErr {
				assert.Nil(t, podSpec)
				assert.NotNil(t, err)
				assert.Contains(t, err.Error(), tt.errMsg)
			} else {
				assert.Nil(t, err)
				podSpecString, err := json.Marshal(podSpec)
				assert.Nil(t, err)
				assert.Contains(t, string(podSpecString), tt.want)
			}
		})
	}
}

func Test_initPodSpecPatch_resource_placeholders(t *testing.T) {
	containerSpec := &pipelinespec.PipelineDeploymentConfig_PipelineContainerSpec{
		Image:   "python:3.9",
		Args:    []string{"--function_to_execute", "add"},
		Command: []string{"sh", "-ec", "python3 -m kfp.components.executor_main"},
		Resources: &pipelinespec.PipelineDeploymentConfig_PipelineContainerSpec_ResourceSpec{
			ResourceCpuRequest:    "{{$.inputs.parameters['pipelinechannel--cpu_request']}}",
			ResourceCpuLimit:      "{{$.inputs.parameters['pipelinechannel--cpu_limit']}}",
			ResourceMemoryRequest: "{{$.inputs.parameters['pipelinechannel--memory_request']}}",
			ResourceMemoryLimit:   "{{$.inputs.parameters['pipelinechannel--memory_limit']}}",
			Accelerator: &pipelinespec.PipelineDeploymentConfig_PipelineContainerSpec_ResourceSpec_AcceleratorConfig{
				ResourceType:  "{{$.inputs.parameters['pipelinechannel--accelerator_type']}}",
				ResourceCount: "{{$.inputs.parameters['pipelinechannel--accelerator_count']}}",
			},
		},
	}
	componentSpec := &pipelinespec.ComponentSpec{}
	executorInput := &pipelinespec.ExecutorInput{
		Inputs: &pipelinespec.ExecutorInput_Inputs{
			ParameterValues: map[string]*structpb.Value{
				"cpu_request": {
					Kind: &structpb.Value_StringValue{
						StringValue: "{{$.inputs.parameters['pipelinechannel--cpu_request']}}",
					},
				},
				"pipelinechannel--cpu_request": {
					Kind: &structpb.Value_StringValue{
						StringValue: "200m",
					},
				},
				"cpu_limit": {
					Kind: &structpb.Value_StringValue{
						StringValue: "{{$.inputs.parameters['pipelinechannel--cpu_limit']}}",
					},
				},
				"pipelinechannel--cpu_limit": {
					Kind: &structpb.Value_StringValue{
						StringValue: "400m",
					},
				},
				"memory_request": {
					Kind: &structpb.Value_StringValue{
						StringValue: "{{$.inputs.parameters['pipelinechannel--memory_request']}}",
					},
				},
				"pipelinechannel--memory_request": {
					Kind: &structpb.Value_StringValue{
						StringValue: "100Mi",
					},
				},
				"memory_limit": {
					Kind: &structpb.Value_StringValue{
						StringValue: "{{$.inputs.parameters['pipelinechannel--memory_limit']}}",
					},
				},
				"pipelinechannel--memory_limit": {
					Kind: &structpb.Value_StringValue{
						StringValue: "500Mi",
					},
				},
				"accelerator_type": {
					Kind: &structpb.Value_StringValue{
						StringValue: "{{$.inputs.parameters['pipelinechannel--accelerator_type']}}",
					},
				},
				"pipelinechannel--accelerator_type": {
					Kind: &structpb.Value_StringValue{
						StringValue: "nvidia.com/gpu",
					},
				},
				"accelerator_count": {
					Kind: &structpb.Value_StringValue{
						StringValue: "{{$.inputs.parameters['pipelinechannel--accelerator_count']}}",
					},
				},
				"pipelinechannel--accelerator_count": {
					Kind: &structpb.Value_StringValue{
						StringValue: "1",
					},
				},
			},
		},
	}

	podSpec, err := initPodSpecPatch(
		containerSpec,
		componentSpec,
		executorInput,
		27,
		"test",
		"0254beba-0be4-4065-8d97-7dc5e3adf300",
		"1",
		"false",
<<<<<<< HEAD
		"false",
=======
		false,
		"unused-mlmd-server-address",
		"unused-mlmd-server-port",
		false,
		"unused-ca-cert-path",
>>>>>>> 30d0c459
	)
	assert.Nil(t, err)
	assert.Len(t, podSpec.Containers, 1)

	res := podSpec.Containers[0].Resources
	assert.Equal(t, k8sres.MustParse("200m"), res.Requests[k8score.ResourceCPU])
	assert.Equal(t, k8sres.MustParse("400m"), res.Limits[k8score.ResourceCPU])
	assert.Equal(t, k8sres.MustParse("100Mi"), res.Requests[k8score.ResourceMemory])
	assert.Equal(t, k8sres.MustParse("500Mi"), res.Limits[k8score.ResourceMemory])
	assert.Equal(t, k8sres.MustParse("1"), res.Limits[k8score.ResourceName("nvidia.com/gpu")])
}

func Test_initPodSpecPatch_legacy_resources(t *testing.T) {
	containerSpec := &pipelinespec.PipelineDeploymentConfig_PipelineContainerSpec{
		Image:   "python:3.9",
		Args:    []string{"--function_to_execute", "add"},
		Command: []string{"sh", "-ec", "python3 -m kfp.components.executor_main"},
		Resources: &pipelinespec.PipelineDeploymentConfig_PipelineContainerSpec_ResourceSpec{
			CpuRequest:            200,
			CpuLimit:              400,
			ResourceMemoryRequest: "100Mi",
			ResourceMemoryLimit:   "500Mi",
			Accelerator: &pipelinespec.PipelineDeploymentConfig_PipelineContainerSpec_ResourceSpec_AcceleratorConfig{
				Type:  "nvidia.com/gpu",
				Count: 1,
			},
		},
	}
	componentSpec := &pipelinespec.ComponentSpec{}
	executorInput := &pipelinespec.ExecutorInput{}

	podSpec, err := initPodSpecPatch(
		containerSpec,
		componentSpec,
		executorInput,
		27,
		"test",
		"0254beba-0be4-4065-8d97-7dc5e3adf300",
		"1",
		"false",
<<<<<<< HEAD
		"false",
=======
		false,
		"unused-mlmd-server-address",
		"unused-mlmd-server-port",
		false,
		"unused-ca-cert-path",
>>>>>>> 30d0c459
	)
	assert.Nil(t, err)
	assert.Len(t, podSpec.Containers, 1)

	res := podSpec.Containers[0].Resources
	assert.Equal(t, k8sres.MustParse("200"), res.Requests[k8score.ResourceCPU])
	assert.Equal(t, k8sres.MustParse("400"), res.Limits[k8score.ResourceCPU])
	assert.Equal(t, k8sres.MustParse("100Mi"), res.Requests[k8score.ResourceMemory])
	assert.Equal(t, k8sres.MustParse("500Mi"), res.Limits[k8score.ResourceMemory])
	assert.Equal(t, k8sres.MustParse("1"), res.Limits[k8score.ResourceName("nvidia.com/gpu")])
}

func Test_initPodSpecPatch_modelcar_input_artifact(t *testing.T) {
	containerSpec := &pipelinespec.PipelineDeploymentConfig_PipelineContainerSpec{
		Image:   "python:3.9",
		Args:    []string{"--function_to_execute", "add"},
		Command: []string{"sh", "-ec", "python3 -m kfp.components.executor_main"},
	}
	componentSpec := &pipelinespec.ComponentSpec{}
	executorInput := &pipelinespec.ExecutorInput{
		Inputs: &pipelinespec.ExecutorInput_Inputs{
			Artifacts: map[string]*pipelinespec.ArtifactList{
				"my-model": {
					Artifacts: []*pipelinespec.RuntimeArtifact{
						{
							Uri: "oci://registry.domain.local/my-model:latest",
						},
					},
				},
			},
		},
	}

	podSpec, err := initPodSpecPatch(
		containerSpec,
		componentSpec,
		executorInput,
		27,
		"test",
		"0254beba-0be4-4065-8d97-7dc5e3adf300",
		"1",
		"false",
<<<<<<< HEAD
		"false",
=======
		false,
		"unused-mlmd-server-address",
		"unused-mlmd-server-port",
		false,
		"unused-ca-cert-path",
>>>>>>> 30d0c459
	)
	assert.Nil(t, err)

	assert.Len(t, podSpec.InitContainers, 1)
	assert.Equal(t, podSpec.InitContainers[0].Name, "oci-prepull-0")
	assert.Equal(t, podSpec.InitContainers[0].Image, "registry.domain.local/my-model:latest")

	assert.Len(t, podSpec.Volumes, 1)
	assert.Equal(t, podSpec.Volumes[0].Name, "oci-0")
	assert.NotNil(t, podSpec.Volumes[0].EmptyDir)

	assert.Len(t, podSpec.Containers, 2)
	assert.Len(t, podSpec.Containers[0].VolumeMounts, 1)
	assert.Equal(t, podSpec.Containers[0].VolumeMounts[0].Name, "oci-0")
	assert.Equal(t, podSpec.Containers[0].VolumeMounts[0].MountPath, "/oci/registry.domain.local_my-model:latest")
	assert.Equal(t, podSpec.Containers[0].VolumeMounts[0].SubPath, "registry.domain.local_my-model:latest")

	assert.Equal(t, podSpec.Containers[1].Name, "oci-0")
	assert.Equal(t, podSpec.Containers[1].Image, "registry.domain.local/my-model:latest")
	assert.Len(t, podSpec.Containers[1].VolumeMounts, 1)
	assert.Equal(t, podSpec.Containers[1].VolumeMounts[0].Name, "oci-0")
	assert.Equal(t, podSpec.Containers[1].VolumeMounts[0].MountPath, "/oci/registry.domain.local_my-model:latest")
	assert.Equal(t, podSpec.Containers[1].VolumeMounts[0].SubPath, "registry.domain.local_my-model:latest")
}

// Validate that setting publishLogs to true propagates to the driver container
// commands in the podSpec.
func Test_initPodSpecPatch_publishLogs(t *testing.T) {
	podSpec, err := initPodSpecPatch(
		&pipelinespec.PipelineDeploymentConfig_PipelineContainerSpec{},
		&pipelinespec.ComponentSpec{},
		&pipelinespec.ExecutorInput{},
		// executorInput,
		27,
		"test",
		"0254beba-0be4-4065-8d97-7dc5e3adf300",
		"1",
		"true",
<<<<<<< HEAD
		"false",
=======
		false,
		"unused-mlmd-server-address",
		"unused-mlmd-server-port",
		false,
		"unused-ca-cert-path",
>>>>>>> 30d0c459
	)
	assert.Nil(t, err)
	cmd := podSpec.Containers[0].Command
	assert.Contains(t, cmd, "--publish_logs")
	// TODO: There may be a simpler way to check this.
	for idx, val := range cmd {
		if val == "--publish_logs" {
			assert.Equal(t, cmd[idx+1], "true")
		}
	}

}

func Test_initPodSpecPatch_resourceRequests(t *testing.T) {
	viper.Set("KFP_POD_NAME", "MyWorkflowPod")
	viper.Set("KFP_POD_UID", "a1b2c3d4-a1b2-a1b2-a1b2-a1b2c3d4e5f6")
	type args struct {
		container        *pipelinespec.PipelineDeploymentConfig_PipelineContainerSpec
		componentSpec    *pipelinespec.ComponentSpec
		executorInput    *pipelinespec.ExecutorInput
		executionID      int64
		pipelineName     string
		runID            string
		pipelineLogLevel string
		publishLogs      string
	}
	tests := []struct {
		name    string
		args    args
		want    string
		notWant string
	}{
		{
			"Valid - with requests",
			args{
				&pipelinespec.PipelineDeploymentConfig_PipelineContainerSpec{
					Image:   "python:3.9",
					Args:    []string{"--function_to_execute", "add"},
					Command: []string{"sh", "-ec", "python3 -m kfp.components.executor_main"},
					Resources: &pipelinespec.PipelineDeploymentConfig_PipelineContainerSpec_ResourceSpec{
						CpuLimit:      2.0,
						MemoryLimit:   1.5,
						CpuRequest:    1.0,
						MemoryRequest: 0.65,
					},
				},
				&pipelinespec.ComponentSpec{
					Implementation: &pipelinespec.ComponentSpec_ExecutorLabel{ExecutorLabel: "addition"},
					InputDefinitions: &pipelinespec.ComponentInputsSpec{
						Parameters: map[string]*pipelinespec.ComponentInputsSpec_ParameterSpec{
							"a": {Type: pipelinespec.PrimitiveType_DOUBLE},
							"b": {Type: pipelinespec.PrimitiveType_DOUBLE},
						},
					},
					OutputDefinitions: &pipelinespec.ComponentOutputsSpec{
						Parameters: map[string]*pipelinespec.ComponentOutputsSpec_ParameterSpec{
							"Output": {Type: pipelinespec.PrimitiveType_DOUBLE},
						},
					},
				},
				nil,
				1,
				"MyPipeline",
				"a1b2c3d4-a1b2-a1b2-a1b2-a1b2c3d4e5f6",
				"1",
				"false",
			},
			`"resources":{"limits":{"cpu":"2","memory":"1500M"},"requests":{"cpu":"1","memory":"650M"}}`,
			"",
		},
		{
			"Valid - zero requests",
			args{
				&pipelinespec.PipelineDeploymentConfig_PipelineContainerSpec{
					Image:   "python:3.9",
					Args:    []string{"--function_to_execute", "add"},
					Command: []string{"sh", "-ec", "python3 -m kfp.components.executor_main"},
					Resources: &pipelinespec.PipelineDeploymentConfig_PipelineContainerSpec_ResourceSpec{
						CpuLimit:      2.0,
						MemoryLimit:   1.5,
						CpuRequest:    0,
						MemoryRequest: 0,
					},
				},
				&pipelinespec.ComponentSpec{
					Implementation: &pipelinespec.ComponentSpec_ExecutorLabel{ExecutorLabel: "addition"},
					InputDefinitions: &pipelinespec.ComponentInputsSpec{
						Parameters: map[string]*pipelinespec.ComponentInputsSpec_ParameterSpec{
							"a": {Type: pipelinespec.PrimitiveType_DOUBLE},
							"b": {Type: pipelinespec.PrimitiveType_DOUBLE},
						},
					},
					OutputDefinitions: &pipelinespec.ComponentOutputsSpec{
						Parameters: map[string]*pipelinespec.ComponentOutputsSpec_ParameterSpec{
							"Output": {Type: pipelinespec.PrimitiveType_DOUBLE},
						},
					},
				},
				nil,
				1,
				"MyPipeline",
				"a1b2c3d4-a1b2-a1b2-a1b2-a1b2c3d4e5f6",
				"1",
				"false",
			},
			`"resources":{"limits":{"cpu":"2","memory":"1500M"}}`,
			`"requests"`,
		},
	}
	for _, tt := range tests {
		t.Run(tt.name, func(t *testing.T) {
			podSpec, err := initPodSpecPatch(
				tt.args.container,
				tt.args.componentSpec,
				tt.args.executorInput,
				tt.args.executionID,
				tt.args.pipelineName,
				tt.args.runID,
				tt.args.pipelineLogLevel,
				tt.args.publishLogs,
<<<<<<< HEAD
				"false",
=======
				false,
				"unused-mlmd-server-address",
				"unused-mlmd-server-port",
				false,
				"unused-ca-cert-path",
>>>>>>> 30d0c459
			)
			assert.Nil(t, err)
			assert.NotEmpty(t, podSpec)
			podSpecString, err := json.Marshal(podSpec)
			assert.Nil(t, err)
			if tt.want != "" {
				assert.Contains(t, string(podSpecString), tt.want)
			}
			if tt.notWant != "" {
				assert.NotContains(t, string(podSpecString), tt.notWant)
			}
		})
	}
<<<<<<< HEAD
=======
}

func Test_makePodSpecPatch_nodeSelector(t *testing.T) {
	viper.Set("KFP_POD_NAME", "MyWorkflowPod")
	viper.Set("KFP_POD_UID", "a1b2c3d4-a1b2-a1b2-a1b2-a1b2c3d4e5f6")
	tests := []struct {
		name        string
		k8sExecCfg  *kubernetesplatform.KubernetesExecutorConfig
		expected    *k8score.PodSpec
		inputParams map[string]*structpb.Value
	}{
		{
			"Valid - NVIDIA GPU on GKE",
			&kubernetesplatform.KubernetesExecutorConfig{
				NodeSelector: &kubernetesplatform.NodeSelector{
					Labels: map[string]string{
						"cloud.google.com/gke-accelerator": "nvidia-tesla-k80",
					},
				},
			},
			&k8score.PodSpec{
				Containers: []k8score.Container{
					{
						Name: "main",
					},
				},
				NodeSelector: map[string]string{"cloud.google.com/gke-accelerator": "nvidia-tesla-k80"},
			},
			nil,
		},
		{
			"Valid - operating system and arch",
			&kubernetesplatform.KubernetesExecutorConfig{
				NodeSelector: &kubernetesplatform.NodeSelector{
					Labels: map[string]string{
						"beta.kubernetes.io/os":   "linux",
						"beta.kubernetes.io/arch": "amd64",
					},
				},
			},
			&k8score.PodSpec{
				Containers: []k8score.Container{
					{
						Name: "main",
					},
				},
				NodeSelector: map[string]string{"beta.kubernetes.io/arch": "amd64", "beta.kubernetes.io/os": "linux"},
			},
			nil,
		},
		{
			"Valid - Json Parameter",
			&kubernetesplatform.KubernetesExecutorConfig{
				NodeSelector: &kubernetesplatform.NodeSelector{
					NodeSelectorJson: inputParamComponent("param_1"),
				},
			},
			&k8score.PodSpec{
				Containers: []k8score.Container{
					{
						Name: "main",
					},
				},
				NodeSelector: map[string]string{"beta.kubernetes.io/arch": "amd64", "beta.kubernetes.io/os": "linux"},
			},
			map[string]*structpb.Value{
				"param_1": validValueStructOrPanic(map[string]interface{}{
					"beta.kubernetes.io/arch": "amd64",
					"beta.kubernetes.io/os":   "linux",
				}),
			},
		},
		{
			"Valid - empty",
			&kubernetesplatform.KubernetesExecutorConfig{},
			&k8score.PodSpec{
				Containers: []k8score.Container{
					{
						Name: "main",
					},
				},
			},
			nil,
		},
		{
			"Valid - empty json",
			&kubernetesplatform.KubernetesExecutorConfig{
				NodeSelector: &kubernetesplatform.NodeSelector{
					NodeSelectorJson: inputParamComponent("param_1"),
				},
			},
			&k8score.PodSpec{
				Containers: []k8score.Container{
					{
						Name: "main",
					},
				},
				// valid node selector, pod can be scheduled on any node
				NodeSelector: map[string]string{},
			},
			map[string]*structpb.Value{
				"param_1": validValueStructOrPanic(map[string]interface{}{}),
			},
		},
	}
	for _, tt := range tests {
		t.Run(tt.name, func(t *testing.T) {
			got := &k8score.PodSpec{Containers: []k8score.Container{
				{
					Name: "main",
				},
			}}
			err := extendPodSpecPatch(
				context.Background(),
				got,
				Options{KubernetesExecutorConfig: tt.k8sExecCfg},
				nil,
				nil,
				nil,
				tt.inputParams,
			)
			assert.Nil(t, err)
			assert.NotNil(t, got)
			assert.Equal(t, tt.expected, got)
		})
	}
}

func Test_extendPodSpecPatch_Secret(t *testing.T) {
	tests := []struct {
		name        string
		k8sExecCfg  *kubernetesplatform.KubernetesExecutorConfig
		podSpec     *k8score.PodSpec
		expected    *k8score.PodSpec
		inputParams map[string]*structpb.Value
	}{
		{
			"Valid - secret as volume (deprecated)",
			&kubernetesplatform.KubernetesExecutorConfig{
				SecretAsVolume: []*kubernetesplatform.SecretAsVolume{
					{
						SecretName: "secret1",
						MountPath:  "/data/path",
					},
				},
			},
			&k8score.PodSpec{
				Containers: []k8score.Container{
					{
						Name: "main",
					},
				},
			},
			&k8score.PodSpec{
				Containers: []k8score.Container{
					{
						Name: "main",
						VolumeMounts: []k8score.VolumeMount{
							{
								Name:      "secret1",
								MountPath: "/data/path",
							},
						},
					},
				},
				Volumes: []k8score.Volume{
					{
						Name: "secret1",
						VolumeSource: k8score.VolumeSource{
							Secret: &k8score.SecretVolumeSource{SecretName: "secret1", Optional: &[]bool{false}[0]},
						},
					},
				},
			},
			nil,
		},
		{
			"Valid - secret as volume (deprecated)",
			&kubernetesplatform.KubernetesExecutorConfig{
				SecretAsVolume: []*kubernetesplatform.SecretAsVolume{
					{
						SecretName:          "not-used",
						SecretNameParameter: inputParamConstant("secret1"),
						MountPath:           "/data/path",
					},
				},
			},
			&k8score.PodSpec{
				Containers: []k8score.Container{
					{
						Name: "main",
					},
				},
			},
			&k8score.PodSpec{
				Containers: []k8score.Container{
					{
						Name: "main",
						VolumeMounts: []k8score.VolumeMount{
							{
								Name:      "secret1",
								MountPath: "/data/path",
							},
						},
					},
				},
				Volumes: []k8score.Volume{
					{
						Name: "secret1",
						VolumeSource: k8score.VolumeSource{
							Secret: &k8score.SecretVolumeSource{SecretName: "secret1", Optional: &[]bool{false}[0]},
						},
					},
				},
			},
			nil,
		},
		{
			"Valid - secret as volume",
			&kubernetesplatform.KubernetesExecutorConfig{
				SecretAsVolume: []*kubernetesplatform.SecretAsVolume{
					{
						SecretName:          "not-used",
						SecretNameParameter: inputParamConstant("secret1"),
						MountPath:           "/data/path",
					},
				},
			},
			&k8score.PodSpec{
				Containers: []k8score.Container{
					{
						Name: "main",
					},
				},
			},
			&k8score.PodSpec{
				Containers: []k8score.Container{
					{
						Name: "main",
						VolumeMounts: []k8score.VolumeMount{
							{
								Name:      "secret1",
								MountPath: "/data/path",
							},
						},
					},
				},
				Volumes: []k8score.Volume{
					{
						Name: "secret1",
						VolumeSource: k8score.VolumeSource{
							Secret: &k8score.SecretVolumeSource{SecretName: "secret1", Optional: &[]bool{false}[0]},
						},
					},
				},
			},
			nil,
		},
		{
			"Valid - secret as volume with optional false",
			&kubernetesplatform.KubernetesExecutorConfig{
				SecretAsVolume: []*kubernetesplatform.SecretAsVolume{
					{
						SecretName:          "not-used",
						SecretNameParameter: inputParamConstant("secret1"),
						MountPath:           "/data/path",
						Optional:            &[]bool{false}[0],
					},
				},
			},
			&k8score.PodSpec{
				Containers: []k8score.Container{
					{
						Name: "main",
					},
				},
			},
			&k8score.PodSpec{
				Containers: []k8score.Container{
					{
						Name: "main",
						VolumeMounts: []k8score.VolumeMount{
							{
								Name:      "secret1",
								MountPath: "/data/path",
							},
						},
					},
				},
				Volumes: []k8score.Volume{
					{
						Name: "secret1",
						VolumeSource: k8score.VolumeSource{
							Secret: &k8score.SecretVolumeSource{SecretName: "secret1", Optional: &[]bool{false}[0]},
						},
					},
				},
			},
			nil,
		},
		{
			"Valid - secret as volume with optional true",
			&kubernetesplatform.KubernetesExecutorConfig{
				SecretAsVolume: []*kubernetesplatform.SecretAsVolume{
					{
						SecretName:          "not-used",
						SecretNameParameter: inputParamConstant("secret1"),
						MountPath:           "/data/path",
						Optional:            &[]bool{true}[0],
					},
				},
			},
			&k8score.PodSpec{
				Containers: []k8score.Container{
					{
						Name: "main",
					},
				},
			},
			&k8score.PodSpec{
				Containers: []k8score.Container{
					{
						Name: "main",
						VolumeMounts: []k8score.VolumeMount{
							{
								Name:      "secret1",
								MountPath: "/data/path",
							},
						},
					},
				},
				Volumes: []k8score.Volume{
					{
						Name: "secret1",
						VolumeSource: k8score.VolumeSource{
							Secret: &k8score.SecretVolumeSource{SecretName: "secret1", Optional: &[]bool{true}[0]},
						},
					},
				},
			},
			nil,
		},
		{
			"Valid - secret not specified",
			&kubernetesplatform.KubernetesExecutorConfig{},
			&k8score.PodSpec{
				Containers: []k8score.Container{
					{
						Name: "main",
					},
				},
			},
			&k8score.PodSpec{
				Containers: []k8score.Container{
					{
						Name: "main",
					},
				},
			},
			nil,
		},
		{
			"Valid - secret as volume: component input parameter",
			&kubernetesplatform.KubernetesExecutorConfig{
				SecretAsVolume: []*kubernetesplatform.SecretAsVolume{
					{
						SecretName:          "not-used",
						SecretNameParameter: inputParamComponent("param_1"),
						MountPath:           "/data/path",
						Optional:            &[]bool{true}[0],
					},
				},
			},
			&k8score.PodSpec{
				Containers: []k8score.Container{
					{
						Name: "main",
					},
				},
			},
			&k8score.PodSpec{
				Containers: []k8score.Container{
					{
						Name: "main",
						VolumeMounts: []k8score.VolumeMount{
							{
								Name:      "secret-name",
								MountPath: "/data/path",
							},
						},
					},
				},
				Volumes: []k8score.Volume{
					{
						Name: "secret-name",
						VolumeSource: k8score.VolumeSource{
							Secret: &k8score.SecretVolumeSource{SecretName: "secret-name", Optional: &[]bool{true}[0]},
						},
					},
				},
			},
			map[string]*structpb.Value{
				"param_1": structpb.NewStringValue("secret-name"),
			},
		},
		{
			"Valid - secret as volume: component input parameter",
			&kubernetesplatform.KubernetesExecutorConfig{
				SecretAsVolume: []*kubernetesplatform.SecretAsVolume{
					{
						SecretName:          "not-used",
						SecretNameParameter: inputParamComponent("param_1"),
						MountPath:           "/data/path",
						Optional:            &[]bool{true}[0],
					},
				},
			},
			&k8score.PodSpec{
				Containers: []k8score.Container{
					{
						Name: "main",
					},
				},
			},
			&k8score.PodSpec{
				Containers: []k8score.Container{
					{
						Name: "main",
						VolumeMounts: []k8score.VolumeMount{
							{
								Name:      "secret-name",
								MountPath: "/data/path",
							},
						},
					},
				},
				Volumes: []k8score.Volume{
					{
						Name: "secret-name",
						VolumeSource: k8score.VolumeSource{
							Secret: &k8score.SecretVolumeSource{SecretName: "secret-name", Optional: &[]bool{true}[0]},
						},
					},
				},
			},
			map[string]*structpb.Value{
				"param_1": structpb.NewStringValue("secret-name"),
			},
		},
		{
			"Valid - secret as env (deprecated)",
			&kubernetesplatform.KubernetesExecutorConfig{
				SecretAsEnv: []*kubernetesplatform.SecretAsEnv{
					{
						SecretName: "my-secret",
						KeyToEnv: []*kubernetesplatform.SecretAsEnv_SecretKeyToEnvMap{
							{
								SecretKey: "password",
								EnvVar:    "SECRET_VAR",
							},
						},
					},
				},
			},
			&k8score.PodSpec{
				Containers: []k8score.Container{
					{
						Name: "main",
					},
				},
			},
			&k8score.PodSpec{
				Containers: []k8score.Container{
					{
						Name: "main",
						Env: []k8score.EnvVar{
							{
								Name: "SECRET_VAR",
								ValueFrom: &k8score.EnvVarSource{
									SecretKeyRef: &k8score.SecretKeySelector{
										LocalObjectReference: k8score.LocalObjectReference{Name: "my-secret"},
										Key:                  "password",
										Optional:             nil,
									},
								},
							},
						},
					},
				},
			},
			nil,
		},
		{
			"Valid - secret as env",
			&kubernetesplatform.KubernetesExecutorConfig{
				SecretAsEnv: []*kubernetesplatform.SecretAsEnv{
					{
						SecretName:          "not-used",
						SecretNameParameter: inputParamConstant("my-secret"),
						KeyToEnv: []*kubernetesplatform.SecretAsEnv_SecretKeyToEnvMap{
							{
								SecretKey: "password",
								EnvVar:    "SECRET_VAR",
							},
						},
					},
				},
			},
			&k8score.PodSpec{
				Containers: []k8score.Container{
					{
						Name: "main",
					},
				},
			},
			&k8score.PodSpec{
				Containers: []k8score.Container{
					{
						Name: "main",
						Env: []k8score.EnvVar{
							{
								Name: "SECRET_VAR",
								ValueFrom: &k8score.EnvVarSource{
									SecretKeyRef: &k8score.SecretKeySelector{
										LocalObjectReference: k8score.LocalObjectReference{Name: "my-secret"},
										Key:                  "password",
										Optional:             nil,
									},
								},
							},
						},
					},
				},
			},
			nil,
		},
		{
			"Valid - secret as env: component input parameter",
			&kubernetesplatform.KubernetesExecutorConfig{
				SecretAsEnv: []*kubernetesplatform.SecretAsEnv{
					{
						SecretNameParameter: inputParamComponent("param_1"),
						KeyToEnv: []*kubernetesplatform.SecretAsEnv_SecretKeyToEnvMap{
							{
								SecretKey: "password",
								EnvVar:    "SECRET_VAR",
							},
						},
					},
				},
			},
			&k8score.PodSpec{
				Containers: []k8score.Container{
					{
						Name: "main",
					},
				},
			},
			&k8score.PodSpec{
				Containers: []k8score.Container{
					{
						Name: "main",
						Env: []k8score.EnvVar{
							{
								Name: "SECRET_VAR",
								ValueFrom: &k8score.EnvVarSource{
									SecretKeyRef: &k8score.SecretKeySelector{
										LocalObjectReference: k8score.LocalObjectReference{Name: "secret-name"},
										Key:                  "password",
										Optional:             nil,
									},
								},
							},
						},
					},
				},
			},
			map[string]*structpb.Value{
				"param_1": structpb.NewStringValue("secret-name"),
			},
		},
	}
	for _, tt := range tests {
		t.Run(tt.name, func(t *testing.T) {
			err := extendPodSpecPatch(
				context.Background(),
				tt.podSpec,
				Options{KubernetesExecutorConfig: tt.k8sExecCfg},
				nil,
				nil,
				nil,
				tt.inputParams,
			)
			assert.Nil(t, err)
			assert.Equal(t, tt.expected, tt.podSpec)
		})
	}
}

func Test_extendPodSpecPatch_ConfigMap(t *testing.T) {
	tests := []struct {
		name        string
		k8sExecCfg  *kubernetesplatform.KubernetesExecutorConfig
		podSpec     *k8score.PodSpec
		expected    *k8score.PodSpec
		inputParams map[string]*structpb.Value
	}{
		{
			"Valid - config map as volume (deprecated)",
			&kubernetesplatform.KubernetesExecutorConfig{
				ConfigMapAsVolume: []*kubernetesplatform.ConfigMapAsVolume{
					{
						ConfigMapName: "cm1",
						MountPath:     "/data/path",
					},
				},
			},
			&k8score.PodSpec{
				Containers: []k8score.Container{
					{
						Name: "main",
					},
				},
			},
			&k8score.PodSpec{
				Containers: []k8score.Container{
					{
						Name: "main",
						VolumeMounts: []k8score.VolumeMount{
							{
								Name:      "cm1",
								MountPath: "/data/path",
							},
						},
					},
				},
				Volumes: []k8score.Volume{
					{
						Name: "cm1",
						VolumeSource: k8score.VolumeSource{
							ConfigMap: &k8score.ConfigMapVolumeSource{
								LocalObjectReference: k8score.LocalObjectReference{Name: "cm1"},
								Optional:             &[]bool{false}[0],
							},
						},
					},
				},
			},
			nil,
		},
		{
			"Valid - config map as volume (deprecated)",
			&kubernetesplatform.KubernetesExecutorConfig{
				ConfigMapAsVolume: []*kubernetesplatform.ConfigMapAsVolume{
					{
						ConfigMapName:          "not-used",
						ConfigMapNameParameter: inputParamConstant("cm1"),
						MountPath:              "/data/path",
					},
				},
			},
			&k8score.PodSpec{
				Containers: []k8score.Container{
					{
						Name: "main",
					},
				},
			},
			&k8score.PodSpec{
				Containers: []k8score.Container{
					{
						Name: "main",
						VolumeMounts: []k8score.VolumeMount{
							{
								Name:      "cm1",
								MountPath: "/data/path",
							},
						},
					},
				},
				Volumes: []k8score.Volume{
					{
						Name: "cm1",
						VolumeSource: k8score.VolumeSource{
							ConfigMap: &k8score.ConfigMapVolumeSource{
								LocalObjectReference: k8score.LocalObjectReference{Name: "cm1"},
								Optional:             &[]bool{false}[0],
							},
						},
					},
				},
			},
			nil,
		},
		{
			"Valid - config map as volume",
			&kubernetesplatform.KubernetesExecutorConfig{
				ConfigMapAsVolume: []*kubernetesplatform.ConfigMapAsVolume{
					{
						ConfigMapName:          "not-used",
						ConfigMapNameParameter: inputParamConstant("cm1"),
						MountPath:              "/data/path",
					},
				},
			},
			&k8score.PodSpec{
				Containers: []k8score.Container{
					{
						Name: "main",
					},
				},
			},
			&k8score.PodSpec{
				Containers: []k8score.Container{
					{
						Name: "main",
						VolumeMounts: []k8score.VolumeMount{
							{
								Name:      "cm1",
								MountPath: "/data/path",
							},
						},
					},
				},
				Volumes: []k8score.Volume{
					{
						Name: "cm1",
						VolumeSource: k8score.VolumeSource{
							ConfigMap: &k8score.ConfigMapVolumeSource{
								LocalObjectReference: k8score.LocalObjectReference{Name: "cm1"},
								Optional:             &[]bool{false}[0],
							},
						},
					},
				},
			},
			nil,
		},
		{
			"Valid - config map as volume with optional false",
			&kubernetesplatform.KubernetesExecutorConfig{
				ConfigMapAsVolume: []*kubernetesplatform.ConfigMapAsVolume{
					{
						ConfigMapName:          "not-used",
						ConfigMapNameParameter: inputParamConstant("cm1"),
						MountPath:              "/data/path",
						Optional:               &[]bool{false}[0],
					},
				},
			},
			&k8score.PodSpec{
				Containers: []k8score.Container{
					{
						Name: "main",
					},
				},
			},
			&k8score.PodSpec{
				Containers: []k8score.Container{
					{
						Name: "main",
						VolumeMounts: []k8score.VolumeMount{
							{
								Name:      "cm1",
								MountPath: "/data/path",
							},
						},
					},
				},
				Volumes: []k8score.Volume{
					{
						Name: "cm1",
						VolumeSource: k8score.VolumeSource{
							ConfigMap: &k8score.ConfigMapVolumeSource{
								LocalObjectReference: k8score.LocalObjectReference{Name: "cm1"},
								Optional:             &[]bool{false}[0],
							},
						},
					},
				},
			},
			nil,
		},
		{
			"Valid - config map as volume with optional true",
			&kubernetesplatform.KubernetesExecutorConfig{
				ConfigMapAsVolume: []*kubernetesplatform.ConfigMapAsVolume{
					{
						ConfigMapName:          "not-used",
						ConfigMapNameParameter: inputParamConstant("cm1"),
						MountPath:              "/data/path",
						Optional:               &[]bool{true}[0],
					},
				},
			},
			&k8score.PodSpec{
				Containers: []k8score.Container{
					{
						Name: "main",
					},
				},
			},
			&k8score.PodSpec{
				Containers: []k8score.Container{
					{
						Name: "main",
						VolumeMounts: []k8score.VolumeMount{
							{
								Name:      "cm1",
								MountPath: "/data/path",
							},
						},
					},
				},
				Volumes: []k8score.Volume{
					{
						Name: "cm1",
						VolumeSource: k8score.VolumeSource{
							ConfigMap: &k8score.ConfigMapVolumeSource{
								LocalObjectReference: k8score.LocalObjectReference{Name: "cm1"},
								Optional:             &[]bool{true}[0],
							},
						},
					},
				},
			},
			nil,
		},
		{
			"Valid - config map not specified",
			&kubernetesplatform.KubernetesExecutorConfig{},
			&k8score.PodSpec{
				Containers: []k8score.Container{
					{
						Name: "main",
					},
				},
			},
			&k8score.PodSpec{
				Containers: []k8score.Container{
					{
						Name: "main",
					},
				},
			},
			nil,
		},
		{
			"Valid - config map volume: component input parameter",
			&kubernetesplatform.KubernetesExecutorConfig{
				ConfigMapAsVolume: []*kubernetesplatform.ConfigMapAsVolume{
					{
						ConfigMapName:          "not-used",
						ConfigMapNameParameter: inputParamComponent("param_1"),
						MountPath:              "/data/path",
						Optional:               &[]bool{true}[0],
					},
				},
			},
			&k8score.PodSpec{
				Containers: []k8score.Container{
					{
						Name: "main",
					},
				},
			},
			&k8score.PodSpec{
				Containers: []k8score.Container{
					{
						Name: "main",
						VolumeMounts: []k8score.VolumeMount{
							{
								Name:      "cm-name",
								MountPath: "/data/path",
							},
						},
					},
				},
				Volumes: []k8score.Volume{
					{
						Name: "cm-name",
						VolumeSource: k8score.VolumeSource{
							ConfigMap: &k8score.ConfigMapVolumeSource{
								LocalObjectReference: k8score.LocalObjectReference{Name: "cm-name"},
								Optional:             &[]bool{true}[0]},
						},
					},
				},
			},
			map[string]*structpb.Value{
				"param_1": structpb.NewStringValue("cm-name"),
			},
		},
		{
			"Valid - config map as env (deprecated)",
			&kubernetesplatform.KubernetesExecutorConfig{
				ConfigMapAsEnv: []*kubernetesplatform.ConfigMapAsEnv{
					{
						ConfigMapName: "my-cm",
						KeyToEnv: []*kubernetesplatform.ConfigMapAsEnv_ConfigMapKeyToEnvMap{
							{
								ConfigMapKey: "foo",
								EnvVar:       "CONFIG_MAP_VAR",
							},
						},
					},
				},
			},
			&k8score.PodSpec{
				Containers: []k8score.Container{
					{
						Name: "main",
					},
				},
			},
			&k8score.PodSpec{
				Containers: []k8score.Container{
					{
						Name: "main",
						Env: []k8score.EnvVar{
							{
								Name: "CONFIG_MAP_VAR",
								ValueFrom: &k8score.EnvVarSource{
									ConfigMapKeyRef: &k8score.ConfigMapKeySelector{
										LocalObjectReference: k8score.LocalObjectReference{Name: "my-cm"},
										Key:                  "foo",
										Optional:             nil,
									},
								},
							},
						},
					},
				},
			},
			nil,
		},
		{
			"Valid - config map volume: component input parameter",
			&kubernetesplatform.KubernetesExecutorConfig{
				ConfigMapAsVolume: []*kubernetesplatform.ConfigMapAsVolume{
					{
						ConfigMapName:          "not-used",
						ConfigMapNameParameter: inputParamComponent("param_1"),
						MountPath:              "/data/path",
						Optional:               &[]bool{true}[0],
					},
				},
			},
			&k8score.PodSpec{
				Containers: []k8score.Container{
					{
						Name: "main",
					},
				},
			},
			&k8score.PodSpec{
				Containers: []k8score.Container{
					{
						Name: "main",
						VolumeMounts: []k8score.VolumeMount{
							{
								Name:      "cm-name",
								MountPath: "/data/path",
							},
						},
					},
				},
				Volumes: []k8score.Volume{
					{
						Name: "cm-name",
						VolumeSource: k8score.VolumeSource{
							ConfigMap: &k8score.ConfigMapVolumeSource{
								LocalObjectReference: k8score.LocalObjectReference{Name: "cm-name"},
								Optional:             &[]bool{true}[0],
							},
						},
					},
				},
			},
			map[string]*structpb.Value{
				"param_1": structpb.NewStringValue("cm-name"),
			},
		},
		{
			"Valid - config map as env (deprecated)",
			&kubernetesplatform.KubernetesExecutorConfig{
				ConfigMapAsEnv: []*kubernetesplatform.ConfigMapAsEnv{
					{
						ConfigMapName:          "not-used",
						ConfigMapNameParameter: inputParamConstant("my-cm"),
						KeyToEnv: []*kubernetesplatform.ConfigMapAsEnv_ConfigMapKeyToEnvMap{
							{
								ConfigMapKey: "foo",
								EnvVar:       "CONFIG_MAP_VAR",
							},
						},
					},
				},
			},
			&k8score.PodSpec{
				Containers: []k8score.Container{
					{
						Name: "main",
					},
				},
			},
			&k8score.PodSpec{
				Containers: []k8score.Container{
					{
						Name: "main",
						Env: []k8score.EnvVar{
							{
								Name: "CONFIG_MAP_VAR",
								ValueFrom: &k8score.EnvVarSource{
									ConfigMapKeyRef: &k8score.ConfigMapKeySelector{
										LocalObjectReference: k8score.LocalObjectReference{Name: "my-cm"},
										Key:                  "foo",
										Optional:             nil,
									},
								},
							},
						},
					},
				},
			},
			nil,
		},
		{
			"Valid - config map as env",
			&kubernetesplatform.KubernetesExecutorConfig{
				ConfigMapAsEnv: []*kubernetesplatform.ConfigMapAsEnv{
					{
						ConfigMapName:          "not-used",
						ConfigMapNameParameter: inputParamConstant("my-cm"),
						KeyToEnv: []*kubernetesplatform.ConfigMapAsEnv_ConfigMapKeyToEnvMap{
							{
								ConfigMapKey: "foo",
								EnvVar:       "CONFIG_MAP_VAR",
							},
						},
					},
				},
			},
			&k8score.PodSpec{
				Containers: []k8score.Container{
					{
						Name: "main",
					},
				},
			},
			&k8score.PodSpec{
				Containers: []k8score.Container{
					{
						Name: "main",
						Env: []k8score.EnvVar{
							{
								Name: "CONFIG_MAP_VAR",
								ValueFrom: &k8score.EnvVarSource{
									ConfigMapKeyRef: &k8score.ConfigMapKeySelector{
										LocalObjectReference: k8score.LocalObjectReference{Name: "my-cm"},
										Key:                  "foo",
										Optional:             nil,
									},
								},
							},
						},
					},
				},
			},
			nil,
		},
		{
			"Valid - config map as env: component input parameter",
			&kubernetesplatform.KubernetesExecutorConfig{
				ConfigMapAsEnv: []*kubernetesplatform.ConfigMapAsEnv{
					{
						ConfigMapName:          "not-used",
						ConfigMapNameParameter: inputParamComponent("param_1"),
						KeyToEnv: []*kubernetesplatform.ConfigMapAsEnv_ConfigMapKeyToEnvMap{
							{
								ConfigMapKey: "foo",
								EnvVar:       "CONFIG_MAP_VAR",
							},
						},
					},
				},
			},
			&k8score.PodSpec{
				Containers: []k8score.Container{
					{
						Name: "main",
					},
				},
			},
			&k8score.PodSpec{
				Containers: []k8score.Container{
					{
						Name: "main",
						Env: []k8score.EnvVar{
							{
								Name: "CONFIG_MAP_VAR",
								ValueFrom: &k8score.EnvVarSource{
									ConfigMapKeyRef: &k8score.ConfigMapKeySelector{
										LocalObjectReference: k8score.LocalObjectReference{Name: "cm-name"},
										Key:                  "foo",
										Optional:             nil,
									},
								},
							},
						},
					},
				},
			},
			map[string]*structpb.Value{
				"param_1": structpb.NewStringValue("cm-name"),
			},
		},
	}
	for _, tt := range tests {
		t.Run(tt.name, func(t *testing.T) {
			err := extendPodSpecPatch(
				context.Background(),
				tt.podSpec,
				Options{KubernetesExecutorConfig: tt.k8sExecCfg},
				nil,
				nil,
				nil,
				tt.inputParams,
			)
			assert.Nil(t, err)
			assert.Equal(t, tt.expected, tt.podSpec)
		})
	}
}

func Test_extendPodSpecPatch_EmptyVolumeMount(t *testing.T) {
	medium := "Memory"
	sizeLimit := "1Gi"
	var sizeLimitResource *k8sres.Quantity
	r := k8sres.MustParse(sizeLimit)
	sizeLimitResource = &r

	tests := []struct {
		name       string
		k8sExecCfg *kubernetesplatform.KubernetesExecutorConfig
		podSpec    *k8score.PodSpec
		expected   *k8score.PodSpec
	}{
		{
			"Valid - emptydir mount with no medium or size limit",
			&kubernetesplatform.KubernetesExecutorConfig{
				EmptyDirMounts: []*kubernetesplatform.EmptyDirMount{
					{
						VolumeName: "emptydir1",
						MountPath:  "/data/path",
					},
				},
			},
			&k8score.PodSpec{
				Containers: []k8score.Container{
					{
						Name: "main",
					},
				},
			},
			&k8score.PodSpec{
				Containers: []k8score.Container{
					{
						Name: "main",
						VolumeMounts: []k8score.VolumeMount{
							{
								Name:      "emptydir1",
								MountPath: "/data/path",
							},
						},
					},
				},
				Volumes: []k8score.Volume{
					{
						Name: "emptydir1",
						VolumeSource: k8score.VolumeSource{
							EmptyDir: &k8score.EmptyDirVolumeSource{},
						},
					},
				},
			},
		},
		{
			"Valid - emptydir mount with medium and size limit",
			&kubernetesplatform.KubernetesExecutorConfig{
				EmptyDirMounts: []*kubernetesplatform.EmptyDirMount{
					{
						VolumeName: "emptydir1",
						MountPath:  "/data/path",
						Medium:     &medium,
						SizeLimit:  &sizeLimit,
					},
				},
			},
			&k8score.PodSpec{
				Containers: []k8score.Container{
					{
						Name: "main",
					},
				},
			},
			&k8score.PodSpec{
				Containers: []k8score.Container{
					{
						Name: "main",
						VolumeMounts: []k8score.VolumeMount{
							{
								Name:      "emptydir1",
								MountPath: "/data/path",
							},
						},
					},
				},
				Volumes: []k8score.Volume{
					{
						Name: "emptydir1",
						VolumeSource: k8score.VolumeSource{
							EmptyDir: &k8score.EmptyDirVolumeSource{
								Medium:    k8score.StorageMedium(medium),
								SizeLimit: sizeLimitResource,
							},
						},
					},
				},
			},
		},
		{
			"Valid - multiple emptydir mounts",
			&kubernetesplatform.KubernetesExecutorConfig{
				EmptyDirMounts: []*kubernetesplatform.EmptyDirMount{
					{
						VolumeName: "emptydir1",
						MountPath:  "/data/path",
					},
					{
						VolumeName: "emptydir2",
						MountPath:  "/data/path2",
					},
				},
			},
			&k8score.PodSpec{
				Containers: []k8score.Container{
					{
						Name: "main",
					},
				},
			},
			&k8score.PodSpec{
				Containers: []k8score.Container{
					{
						Name: "main",
						VolumeMounts: []k8score.VolumeMount{
							{
								Name:      "emptydir1",
								MountPath: "/data/path",
							},
							{
								Name:      "emptydir2",
								MountPath: "/data/path2",
							},
						},
					},
				},
				Volumes: []k8score.Volume{
					{
						Name: "emptydir1",
						VolumeSource: k8score.VolumeSource{
							EmptyDir: &k8score.EmptyDirVolumeSource{},
						},
					},
					{
						Name: "emptydir2",
						VolumeSource: k8score.VolumeSource{
							EmptyDir: &k8score.EmptyDirVolumeSource{},
						},
					},
				},
			},
		},
	}
	for _, tt := range tests {
		t.Run(tt.name, func(t *testing.T) {
			err := extendPodSpecPatch(
				context.Background(),
				tt.podSpec,
				Options{KubernetesExecutorConfig: tt.k8sExecCfg},
				nil,
				nil,
				nil,
				map[string]*structpb.Value{},
			)
			assert.Nil(t, err)
			assert.Equal(t, tt.expected, tt.podSpec)
		})
	}
}

func Test_extendPodSpecPatch_ImagePullSecrets(t *testing.T) {
	tests := []struct {
		name        string
		k8sExecCfg  *kubernetesplatform.KubernetesExecutorConfig
		expected    *k8score.PodSpec
		inputParams map[string]*structpb.Value
	}{
		{
			"Valid - SecretA and SecretB (deprecated)",
			&kubernetesplatform.KubernetesExecutorConfig{
				ImagePullSecret: []*kubernetesplatform.ImagePullSecret{
					{SecretName: "SecretA"},
					{SecretName: "SecretB"},
				},
			},
			&k8score.PodSpec{
				Containers: []k8score.Container{
					{
						Name: "main",
					},
				},
				ImagePullSecrets: []k8score.LocalObjectReference{
					{Name: "SecretA"},
					{Name: "SecretB"},
				},
			},
			nil,
		},
		{
			"Valid - SecretA and SecretB",
			&kubernetesplatform.KubernetesExecutorConfig{
				ImagePullSecret: []*kubernetesplatform.ImagePullSecret{
					{SecretName: "SecretA", SecretNameParameter: inputParamConstant("SecretA")},
					{SecretName: "SecretB", SecretNameParameter: inputParamConstant("SecretB")},
				},
			},
			&k8score.PodSpec{
				Containers: []k8score.Container{
					{
						Name: "main",
					},
				},
				ImagePullSecrets: []k8score.LocalObjectReference{
					{Name: "SecretA"},
					{Name: "SecretB"},
				},
			},
			nil,
		},
		{
			"Valid - No ImagePullSecrets",
			&kubernetesplatform.KubernetesExecutorConfig{
				ImagePullSecret: []*kubernetesplatform.ImagePullSecret{},
			},
			&k8score.PodSpec{
				Containers: []k8score.Container{
					{
						Name: "main",
					},
				},
			},
			nil,
		},
		{
			"Valid - empty",
			&kubernetesplatform.KubernetesExecutorConfig{},
			&k8score.PodSpec{
				Containers: []k8score.Container{
					{
						Name: "main",
					},
				},
			},
			nil,
		},
		{
			"Valid - multiple input parameter secret names",
			&kubernetesplatform.KubernetesExecutorConfig{
				ImagePullSecret: []*kubernetesplatform.ImagePullSecret{
					{SecretName: "not-used1", SecretNameParameter: inputParamComponent("param_1")},
					{SecretName: "not-used2", SecretNameParameter: inputParamComponent("param_2")},
				},
			},
			&k8score.PodSpec{
				Containers: []k8score.Container{
					{
						Name: "main",
					},
				},
				ImagePullSecrets: []k8score.LocalObjectReference{
					{Name: "secret-name-1"},
					{Name: "secret-name-2"},
				},
			},
			map[string]*structpb.Value{
				"param_1": structpb.NewStringValue("secret-name-1"),
				"param_2": structpb.NewStringValue("secret-name-2"),
			},
		},
		{
			"Valid - multiple input parameter secret names",
			&kubernetesplatform.KubernetesExecutorConfig{
				ImagePullSecret: []*kubernetesplatform.ImagePullSecret{
					{SecretName: "not-used1", SecretNameParameter: inputParamComponent("param_1")},
					{SecretName: "not-used2", SecretNameParameter: inputParamComponent("param_2")},
				},
			},
			&k8score.PodSpec{
				Containers: []k8score.Container{
					{
						Name: "main",
					},
				},
				ImagePullSecrets: []k8score.LocalObjectReference{
					{Name: "secret-name-1"},
					{Name: "secret-name-2"},
				},
			},
			map[string]*structpb.Value{
				"param_1": structpb.NewStringValue("secret-name-1"),
				"param_2": structpb.NewStringValue("secret-name-2"),
			},
		},
	}
	for _, tt := range tests {
		t.Run(tt.name, func(t *testing.T) {
			got := &k8score.PodSpec{Containers: []k8score.Container{
				{
					Name: "main",
				},
			}}
			err := extendPodSpecPatch(
				context.Background(),
				got,
				Options{KubernetesExecutorConfig: tt.k8sExecCfg},
				nil,
				nil,
				nil,
				tt.inputParams,
			)
			assert.Nil(t, err)
			assert.NotNil(t, got)
			assert.Equal(t, tt.expected, got)
		})
	}
}

func Test_extendPodSpecPatch_Tolerations(t *testing.T) {
	tests := []struct {
		name        string
		k8sExecCfg  *kubernetesplatform.KubernetesExecutorConfig
		expected    *k8score.PodSpec
		inputParams map[string]*structpb.Value
	}{
		{
			"Valid - toleration",
			&kubernetesplatform.KubernetesExecutorConfig{
				Tolerations: []*kubernetesplatform.Toleration{
					{
						Key:      "key1",
						Operator: "Equal",
						Value:    "value1",
						Effect:   "NoSchedule",
					},
				},
			},
			&k8score.PodSpec{
				Containers: []k8score.Container{
					{
						Name: "main",
					},
				},
				Tolerations: []k8score.Toleration{
					{
						Key:               "key1",
						Operator:          "Equal",
						Value:             "value1",
						Effect:            "NoSchedule",
						TolerationSeconds: nil,
					},
				},
			},
			nil,
		},
		{
			"Valid - no tolerations",
			&kubernetesplatform.KubernetesExecutorConfig{},
			&k8score.PodSpec{
				Containers: []k8score.Container{
					{
						Name: "main",
					},
				},
			},
			nil,
		},
		{
			"Valid - only pass operator",
			&kubernetesplatform.KubernetesExecutorConfig{
				Tolerations: []*kubernetesplatform.Toleration{
					{
						Operator: "Contains",
					},
				},
			},
			&k8score.PodSpec{
				Containers: []k8score.Container{
					{
						Name: "main",
					},
				},
				Tolerations: []k8score.Toleration{
					{
						Operator: "Contains",
					},
				},
			},
			nil,
		},
		{
			"Valid - toleration json - constant",
			&kubernetesplatform.KubernetesExecutorConfig{
				Tolerations: []*kubernetesplatform.Toleration{
					{
						TolerationJson: structInputParamConstant(map[string]interface{}{
							"key":               "key1",
							"operator":          "Equal",
							"value":             "value1",
							"effect":            "NoSchedule",
							"tolerationSeconds": nil,
						}),
					},
				},
			},
			&k8score.PodSpec{
				Containers: []k8score.Container{
					{
						Name: "main",
					},
				},
				Tolerations: []k8score.Toleration{
					{
						Key:               "key1",
						Operator:          "Equal",
						Value:             "value1",
						Effect:            "NoSchedule",
						TolerationSeconds: nil,
					},
				},
			},
			nil,
		},
		{
			"Valid - toleration json - component input",
			&kubernetesplatform.KubernetesExecutorConfig{
				Tolerations: []*kubernetesplatform.Toleration{
					{
						TolerationJson: inputParamComponent("param_1"),
					},
				},
			},
			&k8score.PodSpec{
				Containers: []k8score.Container{
					{
						Name: "main",
					},
				},
				Tolerations: []k8score.Toleration{
					{
						Key:               "key1",
						Operator:          "Equal",
						Value:             "value1",
						Effect:            "NoSchedule",
						TolerationSeconds: int64Ptr(3600),
					},
				},
			},
			map[string]*structpb.Value{
				"param_1": validValueStructOrPanic(map[string]interface{}{
					"key":               "key1",
					"operator":          "Equal",
					"value":             "value1",
					"effect":            "NoSchedule",
					"tolerationSeconds": 3600,
				}),
			},
		},
		{
			"Valid - toleration json - multiple input types",
			&kubernetesplatform.KubernetesExecutorConfig{
				Tolerations: []*kubernetesplatform.Toleration{
					{
						TolerationJson: inputParamComponent("param_1"),
					},
					{
						TolerationJson: structInputParamConstant(map[string]interface{}{
							"key":               "key2",
							"operator":          "Equal",
							"value":             "value2",
							"effect":            "NoSchedule",
							"tolerationSeconds": 3602,
						}),
						// Json takes precedence, these should not get used
						Key:   "key3",
						Value: "value3",
					},
					{
						Key:               "key4",
						Operator:          "Equal",
						Value:             "value4",
						Effect:            "NoSchedule",
						TolerationSeconds: int64Ptr(3604),
					},
				},
			},
			&k8score.PodSpec{
				Containers: []k8score.Container{
					{
						Name: "main",
					},
				},
				Tolerations: []k8score.Toleration{
					{
						Key:               "key1",
						Operator:          "Equal",
						Value:             "value1",
						Effect:            "NoSchedule",
						TolerationSeconds: int64Ptr(3601),
					},
					{
						Key:               "key2",
						Operator:          "Equal",
						Value:             "value2",
						Effect:            "NoSchedule",
						TolerationSeconds: int64Ptr(3602),
					},
					{
						Key:               "key4",
						Operator:          "Equal",
						Value:             "value4",
						Effect:            "NoSchedule",
						TolerationSeconds: int64Ptr(3604),
					},
				},
			},
			map[string]*structpb.Value{
				"param_1": validValueStructOrPanic(map[string]interface{}{
					"key":               "key1",
					"operator":          "Equal",
					"value":             "value1",
					"effect":            "NoSchedule",
					"tolerationSeconds": 3601,
				}),
			},
		},
		{
			"Valid - toleration json - toleration list",
			&kubernetesplatform.KubernetesExecutorConfig{
				Tolerations: []*kubernetesplatform.Toleration{
					{
						TolerationJson: inputParamComponent("param_1"),
					},
				},
			},
			&k8score.PodSpec{
				Containers: []k8score.Container{
					{
						Name: "main",
					},
				},
				Tolerations: []k8score.Toleration{
					{
						Key:               "key1",
						Operator:          "Equal",
						Value:             "value1",
						Effect:            "NoSchedule",
						TolerationSeconds: int64Ptr(3601),
					},
					{
						Key:               "key2",
						Operator:          "Equal",
						Value:             "value2",
						Effect:            "NoSchedule",
						TolerationSeconds: int64Ptr(3602),
					},
					{
						Key:               "key3",
						Operator:          "Equal",
						Value:             "value3",
						Effect:            "NoSchedule",
						TolerationSeconds: int64Ptr(3603),
					},
				},
			},
			map[string]*structpb.Value{
				"param_1": validListOfStructsOrPanic([]map[string]interface{}{
					{
						"key":               "key1",
						"operator":          "Equal",
						"value":             "value1",
						"effect":            "NoSchedule",
						"tolerationSeconds": 3601,
					},
					{
						"key":               "key2",
						"operator":          "Equal",
						"value":             "value2",
						"effect":            "NoSchedule",
						"tolerationSeconds": 3602,
					},
					{
						"key":               "key3",
						"operator":          "Equal",
						"value":             "value3",
						"effect":            "NoSchedule",
						"tolerationSeconds": 3603,
					},
				}),
			},
		},
		{
			"Valid - toleration json - list toleration & single toleration & constant toleration",
			&kubernetesplatform.KubernetesExecutorConfig{
				Tolerations: []*kubernetesplatform.Toleration{
					{
						TolerationJson: inputParamComponent("param_1"),
					},
					{
						TolerationJson: inputParamComponent("param_2"),
					},
					{
						Key:      "key5",
						Operator: "Equal",
						Value:    "value5",
						Effect:   "NoSchedule",
					},
				},
			},
			&k8score.PodSpec{
				Containers: []k8score.Container{
					{
						Name: "main",
					},
				},
				Tolerations: []k8score.Toleration{
					{
						Key:               "key1",
						Operator:          "Equal",
						Value:             "value1",
						Effect:            "NoSchedule",
						TolerationSeconds: int64Ptr(3601),
					},
					{
						Key:               "key2",
						Operator:          "Equal",
						Value:             "value2",
						Effect:            "NoSchedule",
						TolerationSeconds: int64Ptr(3602),
					},
					{
						Key:               "key3",
						Operator:          "Equal",
						Value:             "value3",
						Effect:            "NoSchedule",
						TolerationSeconds: int64Ptr(3603),
					},
					{
						Key:               "key4",
						Operator:          "Equal",
						Value:             "value4",
						Effect:            "NoSchedule",
						TolerationSeconds: int64Ptr(3604),
					},
					{
						Key:      "key5",
						Operator: "Equal",
						Value:    "value5",
						Effect:   "NoSchedule",
					},
				},
			},
			map[string]*structpb.Value{
				"param_1": validListOfStructsOrPanic([]map[string]interface{}{
					{
						"key":               "key1",
						"operator":          "Equal",
						"value":             "value1",
						"effect":            "NoSchedule",
						"tolerationSeconds": 3601,
					},
					{
						"key":               "key2",
						"operator":          "Equal",
						"value":             "value2",
						"effect":            "NoSchedule",
						"tolerationSeconds": 3602,
					},
					{
						"key":               "key3",
						"operator":          "Equal",
						"value":             "value3",
						"effect":            "NoSchedule",
						"tolerationSeconds": 3603,
					},
				}),
				"param_2": validValueStructOrPanic(map[string]interface{}{
					"key":               "key4",
					"operator":          "Equal",
					"value":             "value4",
					"effect":            "NoSchedule",
					"tolerationSeconds": 3604,
				}),
			},
		},
	}
	for _, tt := range tests {
		t.Run(tt.name, func(t *testing.T) {
			got := &k8score.PodSpec{Containers: []k8score.Container{
				{
					Name: "main",
				},
			}}
			err := extendPodSpecPatch(
				context.Background(),
				got,
				Options{KubernetesExecutorConfig: tt.k8sExecCfg},
				nil,
				nil,
				nil,
				tt.inputParams,
			)
			assert.Nil(t, err)
			assert.NotNil(t, got)
			assert.Equal(t, tt.expected, got)
		})
	}
}

func Test_extendPodSpecPatch_FieldPathAsEnv(t *testing.T) {
	tests := []struct {
		name       string
		k8sExecCfg *kubernetesplatform.KubernetesExecutorConfig
		expected   *k8score.PodSpec
	}{
		{
			"Valid - FieldPathAsEnv",
			&kubernetesplatform.KubernetesExecutorConfig{
				FieldPathAsEnv: []*kubernetesplatform.FieldPathAsEnv{
					{Name: "KFP_RUN_NAME", FieldPath: "metadata.annotations['pipelines.kubeflow.org/run_name']"},
				},
			},
			&k8score.PodSpec{
				Containers: []k8score.Container{
					{
						Name: "main",
						Env: []k8score.EnvVar{
							{
								Name: "KFP_RUN_NAME",
								ValueFrom: &k8score.EnvVarSource{
									FieldRef: &k8score.ObjectFieldSelector{
										FieldPath: "metadata.annotations['pipelines.kubeflow.org/run_name']",
									},
								},
							},
						},
					},
				},
			},
		},
		{
			"Valid - Mix env values",
			&kubernetesplatform.KubernetesExecutorConfig{
				SecretAsEnv: []*kubernetesplatform.SecretAsEnv{
					{
						SecretName:          "my-secret",
						SecretNameParameter: inputParamConstant("my-secret"),
						KeyToEnv: []*kubernetesplatform.SecretAsEnv_SecretKeyToEnvMap{
							{
								SecretKey: "password",
								EnvVar:    "SECRET_VAR",
							},
						},
					},
				},
				FieldPathAsEnv: []*kubernetesplatform.FieldPathAsEnv{
					{Name: "KFP_RUN_NAME", FieldPath: "metadata.annotations['pipelines.kubeflow.org/run_name']"},
				},
			},
			&k8score.PodSpec{
				Containers: []k8score.Container{
					{
						Name: "main",
						Env: []k8score.EnvVar{
							{
								Name: "SECRET_VAR",
								ValueFrom: &k8score.EnvVarSource{
									SecretKeyRef: &k8score.SecretKeySelector{
										LocalObjectReference: k8score.LocalObjectReference{Name: "my-secret"},
										Key:                  "password",
										Optional:             nil,
									},
								},
							},
							{
								Name: "KFP_RUN_NAME",
								ValueFrom: &k8score.EnvVarSource{
									FieldRef: &k8score.ObjectFieldSelector{
										FieldPath: "metadata.annotations['pipelines.kubeflow.org/run_name']",
									},
								},
							},
						},
					},
				},
			},
		},
	}
	for _, tt := range tests {
		t.Run(tt.name, func(t *testing.T) {
			got := &k8score.PodSpec{Containers: []k8score.Container{
				{
					Name: "main",
				},
			}}
			err := extendPodSpecPatch(
				context.Background(),
				got,
				Options{KubernetesExecutorConfig: tt.k8sExecCfg},
				nil,
				nil,
				nil,
				map[string]*structpb.Value{},
			)
			assert.Nil(t, err)
			assert.NotNil(t, got)
			assert.Equal(t, tt.expected, got)
		})
	}
}

func Test_extendPodSpecPatch_ActiveDeadlineSeconds(t *testing.T) {
	var timeoutSeconds int64 = 20
	var NegativeTimeoutSeconds int64 = -20
	tests := []struct {
		name       string
		k8sExecCfg *kubernetesplatform.KubernetesExecutorConfig
		expected   *k8score.PodSpec
	}{
		{
			"Valid - With ActiveDeadlineSeconds",
			&kubernetesplatform.KubernetesExecutorConfig{
				ActiveDeadlineSeconds: timeoutSeconds,
			},
			&k8score.PodSpec{
				Containers: []k8score.Container{
					{
						Name: "main",
					},
				},
				ActiveDeadlineSeconds: &timeoutSeconds,
			},
		},
		{
			"Valid - Negative input ignored",
			&kubernetesplatform.KubernetesExecutorConfig{
				ActiveDeadlineSeconds: NegativeTimeoutSeconds,
			},
			&k8score.PodSpec{
				Containers: []k8score.Container{
					{
						Name: "main",
					},
				},
			},
		},
		{
			"Valid - No ActiveDeadlineSeconds",
			&kubernetesplatform.KubernetesExecutorConfig{},
			&k8score.PodSpec{
				Containers: []k8score.Container{
					{
						Name: "main",
					},
				},
			},
		},
	}
	for _, tt := range tests {
		t.Run(tt.name, func(t *testing.T) {
			got := &k8score.PodSpec{Containers: []k8score.Container{
				{
					Name: "main",
				},
			}}
			err := extendPodSpecPatch(
				context.Background(),
				got,
				Options{KubernetesExecutorConfig: tt.k8sExecCfg},
				nil,
				nil,
				nil,
				map[string]*structpb.Value{},
			)
			assert.Nil(t, err)
			assert.NotNil(t, got)
			assert.Equal(t, tt.expected, got)
		})
	}
}

func Test_extendPodSpecPatch_ImagePullPolicy(t *testing.T) {
	tests := []struct {
		name       string
		k8sExecCfg *kubernetesplatform.KubernetesExecutorConfig
		podSpec    *k8score.PodSpec
		expected   *k8score.PodSpec
	}{
		{
			"Valid - Always",
			&kubernetesplatform.KubernetesExecutorConfig{
				ImagePullPolicy: "Always",
			},
			&k8score.PodSpec{
				Containers: []k8score.Container{
					{
						Name: "main",
					},
				},
			},
			&k8score.PodSpec{
				Containers: []k8score.Container{
					{
						Name:            "main",
						ImagePullPolicy: "Always",
					},
				},
			},
		},
		{
			"Valid - IfNotPresent",
			&kubernetesplatform.KubernetesExecutorConfig{
				ImagePullPolicy: "IfNotPresent",
			},
			&k8score.PodSpec{
				Containers: []k8score.Container{
					{
						Name: "main",
					},
				},
			},
			&k8score.PodSpec{
				Containers: []k8score.Container{
					{
						Name:            "main",
						ImagePullPolicy: "IfNotPresent",
					},
				},
			},
		},
		{
			"Valid - Never",
			&kubernetesplatform.KubernetesExecutorConfig{
				ImagePullPolicy: "Never",
			},
			&k8score.PodSpec{
				Containers: []k8score.Container{
					{
						Name: "main",
					},
				},
			},
			&k8score.PodSpec{
				Containers: []k8score.Container{
					{
						Name:            "main",
						ImagePullPolicy: "Never",
					},
				},
			},
		},
	}
	for _, tt := range tests {
		t.Run(tt.name, func(t *testing.T) {
			err := extendPodSpecPatch(
				context.Background(),
				tt.podSpec,
				Options{KubernetesExecutorConfig: tt.k8sExecCfg},
				nil,
				nil,
				nil,
				map[string]*structpb.Value{},
			)
			assert.Nil(t, err)
			assert.Equal(t, tt.expected, tt.podSpec)
		})
	}
}

func Test_extendPodSpecPatch_GenericEphemeralVolume(t *testing.T) {
	storageClass := "storageClass"
	tests := []struct {
		name       string
		k8sExecCfg *kubernetesplatform.KubernetesExecutorConfig
		podSpec    *k8score.PodSpec
		expected   *k8score.PodSpec
	}{
		{
			"Valid - single volume added (default storage class)",
			&kubernetesplatform.KubernetesExecutorConfig{
				GenericEphemeralVolume: []*kubernetesplatform.GenericEphemeralVolume{
					{
						VolumeName:          "volume",
						MountPath:           "/data/path",
						AccessModes:         []string{"ReadWriteOnce"},
						Size:                "5Gi",
						DefaultStorageClass: true,
					},
				},
			},
			&k8score.PodSpec{
				Containers: []k8score.Container{
					{
						Name: "main",
					},
				},
			},
			&k8score.PodSpec{
				Containers: []k8score.Container{
					{
						Name: "main",
						VolumeMounts: []k8score.VolumeMount{
							{
								Name:      "volume",
								MountPath: "/data/path",
							},
						},
					},
				},
				Volumes: []k8score.Volume{
					{
						Name: "volume",
						VolumeSource: k8score.VolumeSource{
							Ephemeral: &k8score.EphemeralVolumeSource{
								VolumeClaimTemplate: &k8score.PersistentVolumeClaimTemplate{
									Spec: k8score.PersistentVolumeClaimSpec{
										AccessModes: []k8score.PersistentVolumeAccessMode{k8score.ReadWriteOnce},
										Resources: k8score.VolumeResourceRequirements{
											Requests: k8score.ResourceList{
												k8score.ResourceStorage: k8sres.MustParse("5Gi"),
											},
										},
									},
								},
							},
						},
					},
				},
			},
		},
		{
			"Valid - no generic volumes specified",
			&kubernetesplatform.KubernetesExecutorConfig{},
			&k8score.PodSpec{
				Containers: []k8score.Container{
					{
						Name: "main",
					},
				},
			},
			&k8score.PodSpec{
				Containers: []k8score.Container{
					{
						Name: "main",
					},
				},
			},
		},
		{
			"Valid - multiple volumes specified (one with labels, one with storage class)",
			&kubernetesplatform.KubernetesExecutorConfig{
				GenericEphemeralVolume: []*kubernetesplatform.GenericEphemeralVolume{
					{
						VolumeName:          "volume",
						MountPath:           "/data/path",
						AccessModes:         []string{"ReadWriteOnce"},
						Size:                "5Gi",
						DefaultStorageClass: true,
					},
					{
						VolumeName:       "volume2",
						MountPath:        "/data/path2",
						AccessModes:      []string{"ReadWriteOnce"},
						Size:             "10Gi",
						StorageClassName: storageClass,
						Metadata: &kubernetesplatform.PodMetadata{
							Annotations: map[string]string{
								"annotation1": "a1",
							},
							Labels: map[string]string{
								"label1": "l1",
							},
						},
					},
				},
			},
			&k8score.PodSpec{
				Containers: []k8score.Container{
					{
						Name: "main",
					},
				},
			},
			&k8score.PodSpec{
				Containers: []k8score.Container{
					{
						Name: "main",
						VolumeMounts: []k8score.VolumeMount{
							{
								Name:      "volume",
								MountPath: "/data/path",
							},
							{
								Name:      "volume2",
								MountPath: "/data/path2",
							},
						},
					},
				},
				Volumes: []k8score.Volume{
					{
						Name: "volume",
						VolumeSource: k8score.VolumeSource{
							Ephemeral: &k8score.EphemeralVolumeSource{
								VolumeClaimTemplate: &k8score.PersistentVolumeClaimTemplate{
									Spec: k8score.PersistentVolumeClaimSpec{
										AccessModes: []k8score.PersistentVolumeAccessMode{k8score.ReadWriteOnce},
										Resources: k8score.VolumeResourceRequirements{
											Requests: k8score.ResourceList{
												k8score.ResourceStorage: k8sres.MustParse("5Gi"),
											},
										},
									},
								},
							},
						},
					},
					{
						Name: "volume2",
						VolumeSource: k8score.VolumeSource{
							Ephemeral: &k8score.EphemeralVolumeSource{
								VolumeClaimTemplate: &k8score.PersistentVolumeClaimTemplate{
									ObjectMeta: metav1.ObjectMeta{
										Annotations: map[string]string{
											"annotation1": "a1",
										},
										Labels: map[string]string{
											"label1": "l1",
										},
									},
									Spec: k8score.PersistentVolumeClaimSpec{
										AccessModes: []k8score.PersistentVolumeAccessMode{k8score.ReadWriteOnce},
										Resources: k8score.VolumeResourceRequirements{
											Requests: k8score.ResourceList{
												k8score.ResourceStorage: k8sres.MustParse("10Gi"),
											},
										},
										StorageClassName: &storageClass,
									},
								},
							},
						},
					},
				},
			},
		},
	}
	for _, tt := range tests {
		t.Run(tt.name, func(t *testing.T) {
			err := extendPodSpecPatch(
				context.Background(),
				tt.podSpec,
				Options{KubernetesExecutorConfig: tt.k8sExecCfg},
				nil,
				nil,
				nil,
				map[string]*structpb.Value{},
			)
			assert.Nil(t, err)
			assert.Equal(t, tt.expected, tt.podSpec)
		})
	}
}

func validListOfStructsOrPanic(data []map[string]interface{}) *structpb.Value {
	var listValues []*structpb.Value
	for _, item := range data {
		s, err := structpb.NewStruct(item)
		if err != nil {
			panic(err)
		}
		listValues = append(listValues, structpb.NewStructValue(s))
	}
	return structpb.NewListValue(&structpb.ListValue{Values: listValues})
}

func validValueStructOrPanic(data map[string]interface{}) *structpb.Value {
	s, err := structpb.NewStruct(data)
	if err != nil {
		panic(err)
	}
	return structpb.NewStructValue(s)
}

func structInputParamConstant(value map[string]interface{}) *pipelinespec.TaskInputsSpec_InputParameterSpec {
	return &pipelinespec.TaskInputsSpec_InputParameterSpec{
		Kind: &pipelinespec.TaskInputsSpec_InputParameterSpec_RuntimeValue{
			RuntimeValue: &pipelinespec.ValueOrRuntimeParameter{
				Value: &pipelinespec.ValueOrRuntimeParameter_Constant{
					Constant: validValueStructOrPanic(value),
				},
			},
		},
	}
}

func int64Ptr(val int64) *int64 {
	return &val
>>>>>>> 30d0c459
}<|MERGE_RESOLUTION|>--- conflicted
+++ resolved
@@ -267,15 +267,12 @@
 				tt.args.runID,
 				tt.args.pipelineLogLevel,
 				tt.args.publishLogs,
-<<<<<<< HEAD
-				"false",
-=======
+				"false",
 				false,
 				"unused-mlmd-server-address",
 				"unused-mlmd-server-port",
 				false,
 				"unused-ca-cert-path",
->>>>>>> 30d0c459
 			)
 			if tt.wantErr {
 				assert.Nil(t, podSpec)
@@ -384,15 +381,12 @@
 		"0254beba-0be4-4065-8d97-7dc5e3adf300",
 		"1",
 		"false",
-<<<<<<< HEAD
 		"false",
-=======
 		false,
 		"unused-mlmd-server-address",
 		"unused-mlmd-server-port",
 		false,
 		"unused-ca-cert-path",
->>>>>>> 30d0c459
 	)
 	assert.Nil(t, err)
 	assert.Len(t, podSpec.Containers, 1)
@@ -433,15 +427,12 @@
 		"0254beba-0be4-4065-8d97-7dc5e3adf300",
 		"1",
 		"false",
-<<<<<<< HEAD
 		"false",
-=======
 		false,
 		"unused-mlmd-server-address",
 		"unused-mlmd-server-port",
 		false,
 		"unused-ca-cert-path",
->>>>>>> 30d0c459
 	)
 	assert.Nil(t, err)
 	assert.Len(t, podSpec.Containers, 1)
@@ -484,15 +475,12 @@
 		"0254beba-0be4-4065-8d97-7dc5e3adf300",
 		"1",
 		"false",
-<<<<<<< HEAD
 		"false",
-=======
 		false,
 		"unused-mlmd-server-address",
 		"unused-mlmd-server-port",
 		false,
 		"unused-ca-cert-path",
->>>>>>> 30d0c459
 	)
 	assert.Nil(t, err)
 
@@ -531,15 +519,12 @@
 		"0254beba-0be4-4065-8d97-7dc5e3adf300",
 		"1",
 		"true",
-<<<<<<< HEAD
 		"false",
-=======
 		false,
 		"unused-mlmd-server-address",
 		"unused-mlmd-server-port",
 		false,
 		"unused-ca-cert-path",
->>>>>>> 30d0c459
 	)
 	assert.Nil(t, err)
 	cmd := podSpec.Containers[0].Command
@@ -660,15 +645,12 @@
 				tt.args.runID,
 				tt.args.pipelineLogLevel,
 				tt.args.publishLogs,
-<<<<<<< HEAD
-				"false",
-=======
+				"false",
 				false,
 				"unused-mlmd-server-address",
 				"unused-mlmd-server-port",
 				false,
 				"unused-ca-cert-path",
->>>>>>> 30d0c459
 			)
 			assert.Nil(t, err)
 			assert.NotEmpty(t, podSpec)
@@ -682,2336 +664,4 @@
 			}
 		})
 	}
-<<<<<<< HEAD
-=======
-}
-
-func Test_makePodSpecPatch_nodeSelector(t *testing.T) {
-	viper.Set("KFP_POD_NAME", "MyWorkflowPod")
-	viper.Set("KFP_POD_UID", "a1b2c3d4-a1b2-a1b2-a1b2-a1b2c3d4e5f6")
-	tests := []struct {
-		name        string
-		k8sExecCfg  *kubernetesplatform.KubernetesExecutorConfig
-		expected    *k8score.PodSpec
-		inputParams map[string]*structpb.Value
-	}{
-		{
-			"Valid - NVIDIA GPU on GKE",
-			&kubernetesplatform.KubernetesExecutorConfig{
-				NodeSelector: &kubernetesplatform.NodeSelector{
-					Labels: map[string]string{
-						"cloud.google.com/gke-accelerator": "nvidia-tesla-k80",
-					},
-				},
-			},
-			&k8score.PodSpec{
-				Containers: []k8score.Container{
-					{
-						Name: "main",
-					},
-				},
-				NodeSelector: map[string]string{"cloud.google.com/gke-accelerator": "nvidia-tesla-k80"},
-			},
-			nil,
-		},
-		{
-			"Valid - operating system and arch",
-			&kubernetesplatform.KubernetesExecutorConfig{
-				NodeSelector: &kubernetesplatform.NodeSelector{
-					Labels: map[string]string{
-						"beta.kubernetes.io/os":   "linux",
-						"beta.kubernetes.io/arch": "amd64",
-					},
-				},
-			},
-			&k8score.PodSpec{
-				Containers: []k8score.Container{
-					{
-						Name: "main",
-					},
-				},
-				NodeSelector: map[string]string{"beta.kubernetes.io/arch": "amd64", "beta.kubernetes.io/os": "linux"},
-			},
-			nil,
-		},
-		{
-			"Valid - Json Parameter",
-			&kubernetesplatform.KubernetesExecutorConfig{
-				NodeSelector: &kubernetesplatform.NodeSelector{
-					NodeSelectorJson: inputParamComponent("param_1"),
-				},
-			},
-			&k8score.PodSpec{
-				Containers: []k8score.Container{
-					{
-						Name: "main",
-					},
-				},
-				NodeSelector: map[string]string{"beta.kubernetes.io/arch": "amd64", "beta.kubernetes.io/os": "linux"},
-			},
-			map[string]*structpb.Value{
-				"param_1": validValueStructOrPanic(map[string]interface{}{
-					"beta.kubernetes.io/arch": "amd64",
-					"beta.kubernetes.io/os":   "linux",
-				}),
-			},
-		},
-		{
-			"Valid - empty",
-			&kubernetesplatform.KubernetesExecutorConfig{},
-			&k8score.PodSpec{
-				Containers: []k8score.Container{
-					{
-						Name: "main",
-					},
-				},
-			},
-			nil,
-		},
-		{
-			"Valid - empty json",
-			&kubernetesplatform.KubernetesExecutorConfig{
-				NodeSelector: &kubernetesplatform.NodeSelector{
-					NodeSelectorJson: inputParamComponent("param_1"),
-				},
-			},
-			&k8score.PodSpec{
-				Containers: []k8score.Container{
-					{
-						Name: "main",
-					},
-				},
-				// valid node selector, pod can be scheduled on any node
-				NodeSelector: map[string]string{},
-			},
-			map[string]*structpb.Value{
-				"param_1": validValueStructOrPanic(map[string]interface{}{}),
-			},
-		},
-	}
-	for _, tt := range tests {
-		t.Run(tt.name, func(t *testing.T) {
-			got := &k8score.PodSpec{Containers: []k8score.Container{
-				{
-					Name: "main",
-				},
-			}}
-			err := extendPodSpecPatch(
-				context.Background(),
-				got,
-				Options{KubernetesExecutorConfig: tt.k8sExecCfg},
-				nil,
-				nil,
-				nil,
-				tt.inputParams,
-			)
-			assert.Nil(t, err)
-			assert.NotNil(t, got)
-			assert.Equal(t, tt.expected, got)
-		})
-	}
-}
-
-func Test_extendPodSpecPatch_Secret(t *testing.T) {
-	tests := []struct {
-		name        string
-		k8sExecCfg  *kubernetesplatform.KubernetesExecutorConfig
-		podSpec     *k8score.PodSpec
-		expected    *k8score.PodSpec
-		inputParams map[string]*structpb.Value
-	}{
-		{
-			"Valid - secret as volume (deprecated)",
-			&kubernetesplatform.KubernetesExecutorConfig{
-				SecretAsVolume: []*kubernetesplatform.SecretAsVolume{
-					{
-						SecretName: "secret1",
-						MountPath:  "/data/path",
-					},
-				},
-			},
-			&k8score.PodSpec{
-				Containers: []k8score.Container{
-					{
-						Name: "main",
-					},
-				},
-			},
-			&k8score.PodSpec{
-				Containers: []k8score.Container{
-					{
-						Name: "main",
-						VolumeMounts: []k8score.VolumeMount{
-							{
-								Name:      "secret1",
-								MountPath: "/data/path",
-							},
-						},
-					},
-				},
-				Volumes: []k8score.Volume{
-					{
-						Name: "secret1",
-						VolumeSource: k8score.VolumeSource{
-							Secret: &k8score.SecretVolumeSource{SecretName: "secret1", Optional: &[]bool{false}[0]},
-						},
-					},
-				},
-			},
-			nil,
-		},
-		{
-			"Valid - secret as volume (deprecated)",
-			&kubernetesplatform.KubernetesExecutorConfig{
-				SecretAsVolume: []*kubernetesplatform.SecretAsVolume{
-					{
-						SecretName:          "not-used",
-						SecretNameParameter: inputParamConstant("secret1"),
-						MountPath:           "/data/path",
-					},
-				},
-			},
-			&k8score.PodSpec{
-				Containers: []k8score.Container{
-					{
-						Name: "main",
-					},
-				},
-			},
-			&k8score.PodSpec{
-				Containers: []k8score.Container{
-					{
-						Name: "main",
-						VolumeMounts: []k8score.VolumeMount{
-							{
-								Name:      "secret1",
-								MountPath: "/data/path",
-							},
-						},
-					},
-				},
-				Volumes: []k8score.Volume{
-					{
-						Name: "secret1",
-						VolumeSource: k8score.VolumeSource{
-							Secret: &k8score.SecretVolumeSource{SecretName: "secret1", Optional: &[]bool{false}[0]},
-						},
-					},
-				},
-			},
-			nil,
-		},
-		{
-			"Valid - secret as volume",
-			&kubernetesplatform.KubernetesExecutorConfig{
-				SecretAsVolume: []*kubernetesplatform.SecretAsVolume{
-					{
-						SecretName:          "not-used",
-						SecretNameParameter: inputParamConstant("secret1"),
-						MountPath:           "/data/path",
-					},
-				},
-			},
-			&k8score.PodSpec{
-				Containers: []k8score.Container{
-					{
-						Name: "main",
-					},
-				},
-			},
-			&k8score.PodSpec{
-				Containers: []k8score.Container{
-					{
-						Name: "main",
-						VolumeMounts: []k8score.VolumeMount{
-							{
-								Name:      "secret1",
-								MountPath: "/data/path",
-							},
-						},
-					},
-				},
-				Volumes: []k8score.Volume{
-					{
-						Name: "secret1",
-						VolumeSource: k8score.VolumeSource{
-							Secret: &k8score.SecretVolumeSource{SecretName: "secret1", Optional: &[]bool{false}[0]},
-						},
-					},
-				},
-			},
-			nil,
-		},
-		{
-			"Valid - secret as volume with optional false",
-			&kubernetesplatform.KubernetesExecutorConfig{
-				SecretAsVolume: []*kubernetesplatform.SecretAsVolume{
-					{
-						SecretName:          "not-used",
-						SecretNameParameter: inputParamConstant("secret1"),
-						MountPath:           "/data/path",
-						Optional:            &[]bool{false}[0],
-					},
-				},
-			},
-			&k8score.PodSpec{
-				Containers: []k8score.Container{
-					{
-						Name: "main",
-					},
-				},
-			},
-			&k8score.PodSpec{
-				Containers: []k8score.Container{
-					{
-						Name: "main",
-						VolumeMounts: []k8score.VolumeMount{
-							{
-								Name:      "secret1",
-								MountPath: "/data/path",
-							},
-						},
-					},
-				},
-				Volumes: []k8score.Volume{
-					{
-						Name: "secret1",
-						VolumeSource: k8score.VolumeSource{
-							Secret: &k8score.SecretVolumeSource{SecretName: "secret1", Optional: &[]bool{false}[0]},
-						},
-					},
-				},
-			},
-			nil,
-		},
-		{
-			"Valid - secret as volume with optional true",
-			&kubernetesplatform.KubernetesExecutorConfig{
-				SecretAsVolume: []*kubernetesplatform.SecretAsVolume{
-					{
-						SecretName:          "not-used",
-						SecretNameParameter: inputParamConstant("secret1"),
-						MountPath:           "/data/path",
-						Optional:            &[]bool{true}[0],
-					},
-				},
-			},
-			&k8score.PodSpec{
-				Containers: []k8score.Container{
-					{
-						Name: "main",
-					},
-				},
-			},
-			&k8score.PodSpec{
-				Containers: []k8score.Container{
-					{
-						Name: "main",
-						VolumeMounts: []k8score.VolumeMount{
-							{
-								Name:      "secret1",
-								MountPath: "/data/path",
-							},
-						},
-					},
-				},
-				Volumes: []k8score.Volume{
-					{
-						Name: "secret1",
-						VolumeSource: k8score.VolumeSource{
-							Secret: &k8score.SecretVolumeSource{SecretName: "secret1", Optional: &[]bool{true}[0]},
-						},
-					},
-				},
-			},
-			nil,
-		},
-		{
-			"Valid - secret not specified",
-			&kubernetesplatform.KubernetesExecutorConfig{},
-			&k8score.PodSpec{
-				Containers: []k8score.Container{
-					{
-						Name: "main",
-					},
-				},
-			},
-			&k8score.PodSpec{
-				Containers: []k8score.Container{
-					{
-						Name: "main",
-					},
-				},
-			},
-			nil,
-		},
-		{
-			"Valid - secret as volume: component input parameter",
-			&kubernetesplatform.KubernetesExecutorConfig{
-				SecretAsVolume: []*kubernetesplatform.SecretAsVolume{
-					{
-						SecretName:          "not-used",
-						SecretNameParameter: inputParamComponent("param_1"),
-						MountPath:           "/data/path",
-						Optional:            &[]bool{true}[0],
-					},
-				},
-			},
-			&k8score.PodSpec{
-				Containers: []k8score.Container{
-					{
-						Name: "main",
-					},
-				},
-			},
-			&k8score.PodSpec{
-				Containers: []k8score.Container{
-					{
-						Name: "main",
-						VolumeMounts: []k8score.VolumeMount{
-							{
-								Name:      "secret-name",
-								MountPath: "/data/path",
-							},
-						},
-					},
-				},
-				Volumes: []k8score.Volume{
-					{
-						Name: "secret-name",
-						VolumeSource: k8score.VolumeSource{
-							Secret: &k8score.SecretVolumeSource{SecretName: "secret-name", Optional: &[]bool{true}[0]},
-						},
-					},
-				},
-			},
-			map[string]*structpb.Value{
-				"param_1": structpb.NewStringValue("secret-name"),
-			},
-		},
-		{
-			"Valid - secret as volume: component input parameter",
-			&kubernetesplatform.KubernetesExecutorConfig{
-				SecretAsVolume: []*kubernetesplatform.SecretAsVolume{
-					{
-						SecretName:          "not-used",
-						SecretNameParameter: inputParamComponent("param_1"),
-						MountPath:           "/data/path",
-						Optional:            &[]bool{true}[0],
-					},
-				},
-			},
-			&k8score.PodSpec{
-				Containers: []k8score.Container{
-					{
-						Name: "main",
-					},
-				},
-			},
-			&k8score.PodSpec{
-				Containers: []k8score.Container{
-					{
-						Name: "main",
-						VolumeMounts: []k8score.VolumeMount{
-							{
-								Name:      "secret-name",
-								MountPath: "/data/path",
-							},
-						},
-					},
-				},
-				Volumes: []k8score.Volume{
-					{
-						Name: "secret-name",
-						VolumeSource: k8score.VolumeSource{
-							Secret: &k8score.SecretVolumeSource{SecretName: "secret-name", Optional: &[]bool{true}[0]},
-						},
-					},
-				},
-			},
-			map[string]*structpb.Value{
-				"param_1": structpb.NewStringValue("secret-name"),
-			},
-		},
-		{
-			"Valid - secret as env (deprecated)",
-			&kubernetesplatform.KubernetesExecutorConfig{
-				SecretAsEnv: []*kubernetesplatform.SecretAsEnv{
-					{
-						SecretName: "my-secret",
-						KeyToEnv: []*kubernetesplatform.SecretAsEnv_SecretKeyToEnvMap{
-							{
-								SecretKey: "password",
-								EnvVar:    "SECRET_VAR",
-							},
-						},
-					},
-				},
-			},
-			&k8score.PodSpec{
-				Containers: []k8score.Container{
-					{
-						Name: "main",
-					},
-				},
-			},
-			&k8score.PodSpec{
-				Containers: []k8score.Container{
-					{
-						Name: "main",
-						Env: []k8score.EnvVar{
-							{
-								Name: "SECRET_VAR",
-								ValueFrom: &k8score.EnvVarSource{
-									SecretKeyRef: &k8score.SecretKeySelector{
-										LocalObjectReference: k8score.LocalObjectReference{Name: "my-secret"},
-										Key:                  "password",
-										Optional:             nil,
-									},
-								},
-							},
-						},
-					},
-				},
-			},
-			nil,
-		},
-		{
-			"Valid - secret as env",
-			&kubernetesplatform.KubernetesExecutorConfig{
-				SecretAsEnv: []*kubernetesplatform.SecretAsEnv{
-					{
-						SecretName:          "not-used",
-						SecretNameParameter: inputParamConstant("my-secret"),
-						KeyToEnv: []*kubernetesplatform.SecretAsEnv_SecretKeyToEnvMap{
-							{
-								SecretKey: "password",
-								EnvVar:    "SECRET_VAR",
-							},
-						},
-					},
-				},
-			},
-			&k8score.PodSpec{
-				Containers: []k8score.Container{
-					{
-						Name: "main",
-					},
-				},
-			},
-			&k8score.PodSpec{
-				Containers: []k8score.Container{
-					{
-						Name: "main",
-						Env: []k8score.EnvVar{
-							{
-								Name: "SECRET_VAR",
-								ValueFrom: &k8score.EnvVarSource{
-									SecretKeyRef: &k8score.SecretKeySelector{
-										LocalObjectReference: k8score.LocalObjectReference{Name: "my-secret"},
-										Key:                  "password",
-										Optional:             nil,
-									},
-								},
-							},
-						},
-					},
-				},
-			},
-			nil,
-		},
-		{
-			"Valid - secret as env: component input parameter",
-			&kubernetesplatform.KubernetesExecutorConfig{
-				SecretAsEnv: []*kubernetesplatform.SecretAsEnv{
-					{
-						SecretNameParameter: inputParamComponent("param_1"),
-						KeyToEnv: []*kubernetesplatform.SecretAsEnv_SecretKeyToEnvMap{
-							{
-								SecretKey: "password",
-								EnvVar:    "SECRET_VAR",
-							},
-						},
-					},
-				},
-			},
-			&k8score.PodSpec{
-				Containers: []k8score.Container{
-					{
-						Name: "main",
-					},
-				},
-			},
-			&k8score.PodSpec{
-				Containers: []k8score.Container{
-					{
-						Name: "main",
-						Env: []k8score.EnvVar{
-							{
-								Name: "SECRET_VAR",
-								ValueFrom: &k8score.EnvVarSource{
-									SecretKeyRef: &k8score.SecretKeySelector{
-										LocalObjectReference: k8score.LocalObjectReference{Name: "secret-name"},
-										Key:                  "password",
-										Optional:             nil,
-									},
-								},
-							},
-						},
-					},
-				},
-			},
-			map[string]*structpb.Value{
-				"param_1": structpb.NewStringValue("secret-name"),
-			},
-		},
-	}
-	for _, tt := range tests {
-		t.Run(tt.name, func(t *testing.T) {
-			err := extendPodSpecPatch(
-				context.Background(),
-				tt.podSpec,
-				Options{KubernetesExecutorConfig: tt.k8sExecCfg},
-				nil,
-				nil,
-				nil,
-				tt.inputParams,
-			)
-			assert.Nil(t, err)
-			assert.Equal(t, tt.expected, tt.podSpec)
-		})
-	}
-}
-
-func Test_extendPodSpecPatch_ConfigMap(t *testing.T) {
-	tests := []struct {
-		name        string
-		k8sExecCfg  *kubernetesplatform.KubernetesExecutorConfig
-		podSpec     *k8score.PodSpec
-		expected    *k8score.PodSpec
-		inputParams map[string]*structpb.Value
-	}{
-		{
-			"Valid - config map as volume (deprecated)",
-			&kubernetesplatform.KubernetesExecutorConfig{
-				ConfigMapAsVolume: []*kubernetesplatform.ConfigMapAsVolume{
-					{
-						ConfigMapName: "cm1",
-						MountPath:     "/data/path",
-					},
-				},
-			},
-			&k8score.PodSpec{
-				Containers: []k8score.Container{
-					{
-						Name: "main",
-					},
-				},
-			},
-			&k8score.PodSpec{
-				Containers: []k8score.Container{
-					{
-						Name: "main",
-						VolumeMounts: []k8score.VolumeMount{
-							{
-								Name:      "cm1",
-								MountPath: "/data/path",
-							},
-						},
-					},
-				},
-				Volumes: []k8score.Volume{
-					{
-						Name: "cm1",
-						VolumeSource: k8score.VolumeSource{
-							ConfigMap: &k8score.ConfigMapVolumeSource{
-								LocalObjectReference: k8score.LocalObjectReference{Name: "cm1"},
-								Optional:             &[]bool{false}[0],
-							},
-						},
-					},
-				},
-			},
-			nil,
-		},
-		{
-			"Valid - config map as volume (deprecated)",
-			&kubernetesplatform.KubernetesExecutorConfig{
-				ConfigMapAsVolume: []*kubernetesplatform.ConfigMapAsVolume{
-					{
-						ConfigMapName:          "not-used",
-						ConfigMapNameParameter: inputParamConstant("cm1"),
-						MountPath:              "/data/path",
-					},
-				},
-			},
-			&k8score.PodSpec{
-				Containers: []k8score.Container{
-					{
-						Name: "main",
-					},
-				},
-			},
-			&k8score.PodSpec{
-				Containers: []k8score.Container{
-					{
-						Name: "main",
-						VolumeMounts: []k8score.VolumeMount{
-							{
-								Name:      "cm1",
-								MountPath: "/data/path",
-							},
-						},
-					},
-				},
-				Volumes: []k8score.Volume{
-					{
-						Name: "cm1",
-						VolumeSource: k8score.VolumeSource{
-							ConfigMap: &k8score.ConfigMapVolumeSource{
-								LocalObjectReference: k8score.LocalObjectReference{Name: "cm1"},
-								Optional:             &[]bool{false}[0],
-							},
-						},
-					},
-				},
-			},
-			nil,
-		},
-		{
-			"Valid - config map as volume",
-			&kubernetesplatform.KubernetesExecutorConfig{
-				ConfigMapAsVolume: []*kubernetesplatform.ConfigMapAsVolume{
-					{
-						ConfigMapName:          "not-used",
-						ConfigMapNameParameter: inputParamConstant("cm1"),
-						MountPath:              "/data/path",
-					},
-				},
-			},
-			&k8score.PodSpec{
-				Containers: []k8score.Container{
-					{
-						Name: "main",
-					},
-				},
-			},
-			&k8score.PodSpec{
-				Containers: []k8score.Container{
-					{
-						Name: "main",
-						VolumeMounts: []k8score.VolumeMount{
-							{
-								Name:      "cm1",
-								MountPath: "/data/path",
-							},
-						},
-					},
-				},
-				Volumes: []k8score.Volume{
-					{
-						Name: "cm1",
-						VolumeSource: k8score.VolumeSource{
-							ConfigMap: &k8score.ConfigMapVolumeSource{
-								LocalObjectReference: k8score.LocalObjectReference{Name: "cm1"},
-								Optional:             &[]bool{false}[0],
-							},
-						},
-					},
-				},
-			},
-			nil,
-		},
-		{
-			"Valid - config map as volume with optional false",
-			&kubernetesplatform.KubernetesExecutorConfig{
-				ConfigMapAsVolume: []*kubernetesplatform.ConfigMapAsVolume{
-					{
-						ConfigMapName:          "not-used",
-						ConfigMapNameParameter: inputParamConstant("cm1"),
-						MountPath:              "/data/path",
-						Optional:               &[]bool{false}[0],
-					},
-				},
-			},
-			&k8score.PodSpec{
-				Containers: []k8score.Container{
-					{
-						Name: "main",
-					},
-				},
-			},
-			&k8score.PodSpec{
-				Containers: []k8score.Container{
-					{
-						Name: "main",
-						VolumeMounts: []k8score.VolumeMount{
-							{
-								Name:      "cm1",
-								MountPath: "/data/path",
-							},
-						},
-					},
-				},
-				Volumes: []k8score.Volume{
-					{
-						Name: "cm1",
-						VolumeSource: k8score.VolumeSource{
-							ConfigMap: &k8score.ConfigMapVolumeSource{
-								LocalObjectReference: k8score.LocalObjectReference{Name: "cm1"},
-								Optional:             &[]bool{false}[0],
-							},
-						},
-					},
-				},
-			},
-			nil,
-		},
-		{
-			"Valid - config map as volume with optional true",
-			&kubernetesplatform.KubernetesExecutorConfig{
-				ConfigMapAsVolume: []*kubernetesplatform.ConfigMapAsVolume{
-					{
-						ConfigMapName:          "not-used",
-						ConfigMapNameParameter: inputParamConstant("cm1"),
-						MountPath:              "/data/path",
-						Optional:               &[]bool{true}[0],
-					},
-				},
-			},
-			&k8score.PodSpec{
-				Containers: []k8score.Container{
-					{
-						Name: "main",
-					},
-				},
-			},
-			&k8score.PodSpec{
-				Containers: []k8score.Container{
-					{
-						Name: "main",
-						VolumeMounts: []k8score.VolumeMount{
-							{
-								Name:      "cm1",
-								MountPath: "/data/path",
-							},
-						},
-					},
-				},
-				Volumes: []k8score.Volume{
-					{
-						Name: "cm1",
-						VolumeSource: k8score.VolumeSource{
-							ConfigMap: &k8score.ConfigMapVolumeSource{
-								LocalObjectReference: k8score.LocalObjectReference{Name: "cm1"},
-								Optional:             &[]bool{true}[0],
-							},
-						},
-					},
-				},
-			},
-			nil,
-		},
-		{
-			"Valid - config map not specified",
-			&kubernetesplatform.KubernetesExecutorConfig{},
-			&k8score.PodSpec{
-				Containers: []k8score.Container{
-					{
-						Name: "main",
-					},
-				},
-			},
-			&k8score.PodSpec{
-				Containers: []k8score.Container{
-					{
-						Name: "main",
-					},
-				},
-			},
-			nil,
-		},
-		{
-			"Valid - config map volume: component input parameter",
-			&kubernetesplatform.KubernetesExecutorConfig{
-				ConfigMapAsVolume: []*kubernetesplatform.ConfigMapAsVolume{
-					{
-						ConfigMapName:          "not-used",
-						ConfigMapNameParameter: inputParamComponent("param_1"),
-						MountPath:              "/data/path",
-						Optional:               &[]bool{true}[0],
-					},
-				},
-			},
-			&k8score.PodSpec{
-				Containers: []k8score.Container{
-					{
-						Name: "main",
-					},
-				},
-			},
-			&k8score.PodSpec{
-				Containers: []k8score.Container{
-					{
-						Name: "main",
-						VolumeMounts: []k8score.VolumeMount{
-							{
-								Name:      "cm-name",
-								MountPath: "/data/path",
-							},
-						},
-					},
-				},
-				Volumes: []k8score.Volume{
-					{
-						Name: "cm-name",
-						VolumeSource: k8score.VolumeSource{
-							ConfigMap: &k8score.ConfigMapVolumeSource{
-								LocalObjectReference: k8score.LocalObjectReference{Name: "cm-name"},
-								Optional:             &[]bool{true}[0]},
-						},
-					},
-				},
-			},
-			map[string]*structpb.Value{
-				"param_1": structpb.NewStringValue("cm-name"),
-			},
-		},
-		{
-			"Valid - config map as env (deprecated)",
-			&kubernetesplatform.KubernetesExecutorConfig{
-				ConfigMapAsEnv: []*kubernetesplatform.ConfigMapAsEnv{
-					{
-						ConfigMapName: "my-cm",
-						KeyToEnv: []*kubernetesplatform.ConfigMapAsEnv_ConfigMapKeyToEnvMap{
-							{
-								ConfigMapKey: "foo",
-								EnvVar:       "CONFIG_MAP_VAR",
-							},
-						},
-					},
-				},
-			},
-			&k8score.PodSpec{
-				Containers: []k8score.Container{
-					{
-						Name: "main",
-					},
-				},
-			},
-			&k8score.PodSpec{
-				Containers: []k8score.Container{
-					{
-						Name: "main",
-						Env: []k8score.EnvVar{
-							{
-								Name: "CONFIG_MAP_VAR",
-								ValueFrom: &k8score.EnvVarSource{
-									ConfigMapKeyRef: &k8score.ConfigMapKeySelector{
-										LocalObjectReference: k8score.LocalObjectReference{Name: "my-cm"},
-										Key:                  "foo",
-										Optional:             nil,
-									},
-								},
-							},
-						},
-					},
-				},
-			},
-			nil,
-		},
-		{
-			"Valid - config map volume: component input parameter",
-			&kubernetesplatform.KubernetesExecutorConfig{
-				ConfigMapAsVolume: []*kubernetesplatform.ConfigMapAsVolume{
-					{
-						ConfigMapName:          "not-used",
-						ConfigMapNameParameter: inputParamComponent("param_1"),
-						MountPath:              "/data/path",
-						Optional:               &[]bool{true}[0],
-					},
-				},
-			},
-			&k8score.PodSpec{
-				Containers: []k8score.Container{
-					{
-						Name: "main",
-					},
-				},
-			},
-			&k8score.PodSpec{
-				Containers: []k8score.Container{
-					{
-						Name: "main",
-						VolumeMounts: []k8score.VolumeMount{
-							{
-								Name:      "cm-name",
-								MountPath: "/data/path",
-							},
-						},
-					},
-				},
-				Volumes: []k8score.Volume{
-					{
-						Name: "cm-name",
-						VolumeSource: k8score.VolumeSource{
-							ConfigMap: &k8score.ConfigMapVolumeSource{
-								LocalObjectReference: k8score.LocalObjectReference{Name: "cm-name"},
-								Optional:             &[]bool{true}[0],
-							},
-						},
-					},
-				},
-			},
-			map[string]*structpb.Value{
-				"param_1": structpb.NewStringValue("cm-name"),
-			},
-		},
-		{
-			"Valid - config map as env (deprecated)",
-			&kubernetesplatform.KubernetesExecutorConfig{
-				ConfigMapAsEnv: []*kubernetesplatform.ConfigMapAsEnv{
-					{
-						ConfigMapName:          "not-used",
-						ConfigMapNameParameter: inputParamConstant("my-cm"),
-						KeyToEnv: []*kubernetesplatform.ConfigMapAsEnv_ConfigMapKeyToEnvMap{
-							{
-								ConfigMapKey: "foo",
-								EnvVar:       "CONFIG_MAP_VAR",
-							},
-						},
-					},
-				},
-			},
-			&k8score.PodSpec{
-				Containers: []k8score.Container{
-					{
-						Name: "main",
-					},
-				},
-			},
-			&k8score.PodSpec{
-				Containers: []k8score.Container{
-					{
-						Name: "main",
-						Env: []k8score.EnvVar{
-							{
-								Name: "CONFIG_MAP_VAR",
-								ValueFrom: &k8score.EnvVarSource{
-									ConfigMapKeyRef: &k8score.ConfigMapKeySelector{
-										LocalObjectReference: k8score.LocalObjectReference{Name: "my-cm"},
-										Key:                  "foo",
-										Optional:             nil,
-									},
-								},
-							},
-						},
-					},
-				},
-			},
-			nil,
-		},
-		{
-			"Valid - config map as env",
-			&kubernetesplatform.KubernetesExecutorConfig{
-				ConfigMapAsEnv: []*kubernetesplatform.ConfigMapAsEnv{
-					{
-						ConfigMapName:          "not-used",
-						ConfigMapNameParameter: inputParamConstant("my-cm"),
-						KeyToEnv: []*kubernetesplatform.ConfigMapAsEnv_ConfigMapKeyToEnvMap{
-							{
-								ConfigMapKey: "foo",
-								EnvVar:       "CONFIG_MAP_VAR",
-							},
-						},
-					},
-				},
-			},
-			&k8score.PodSpec{
-				Containers: []k8score.Container{
-					{
-						Name: "main",
-					},
-				},
-			},
-			&k8score.PodSpec{
-				Containers: []k8score.Container{
-					{
-						Name: "main",
-						Env: []k8score.EnvVar{
-							{
-								Name: "CONFIG_MAP_VAR",
-								ValueFrom: &k8score.EnvVarSource{
-									ConfigMapKeyRef: &k8score.ConfigMapKeySelector{
-										LocalObjectReference: k8score.LocalObjectReference{Name: "my-cm"},
-										Key:                  "foo",
-										Optional:             nil,
-									},
-								},
-							},
-						},
-					},
-				},
-			},
-			nil,
-		},
-		{
-			"Valid - config map as env: component input parameter",
-			&kubernetesplatform.KubernetesExecutorConfig{
-				ConfigMapAsEnv: []*kubernetesplatform.ConfigMapAsEnv{
-					{
-						ConfigMapName:          "not-used",
-						ConfigMapNameParameter: inputParamComponent("param_1"),
-						KeyToEnv: []*kubernetesplatform.ConfigMapAsEnv_ConfigMapKeyToEnvMap{
-							{
-								ConfigMapKey: "foo",
-								EnvVar:       "CONFIG_MAP_VAR",
-							},
-						},
-					},
-				},
-			},
-			&k8score.PodSpec{
-				Containers: []k8score.Container{
-					{
-						Name: "main",
-					},
-				},
-			},
-			&k8score.PodSpec{
-				Containers: []k8score.Container{
-					{
-						Name: "main",
-						Env: []k8score.EnvVar{
-							{
-								Name: "CONFIG_MAP_VAR",
-								ValueFrom: &k8score.EnvVarSource{
-									ConfigMapKeyRef: &k8score.ConfigMapKeySelector{
-										LocalObjectReference: k8score.LocalObjectReference{Name: "cm-name"},
-										Key:                  "foo",
-										Optional:             nil,
-									},
-								},
-							},
-						},
-					},
-				},
-			},
-			map[string]*structpb.Value{
-				"param_1": structpb.NewStringValue("cm-name"),
-			},
-		},
-	}
-	for _, tt := range tests {
-		t.Run(tt.name, func(t *testing.T) {
-			err := extendPodSpecPatch(
-				context.Background(),
-				tt.podSpec,
-				Options{KubernetesExecutorConfig: tt.k8sExecCfg},
-				nil,
-				nil,
-				nil,
-				tt.inputParams,
-			)
-			assert.Nil(t, err)
-			assert.Equal(t, tt.expected, tt.podSpec)
-		})
-	}
-}
-
-func Test_extendPodSpecPatch_EmptyVolumeMount(t *testing.T) {
-	medium := "Memory"
-	sizeLimit := "1Gi"
-	var sizeLimitResource *k8sres.Quantity
-	r := k8sres.MustParse(sizeLimit)
-	sizeLimitResource = &r
-
-	tests := []struct {
-		name       string
-		k8sExecCfg *kubernetesplatform.KubernetesExecutorConfig
-		podSpec    *k8score.PodSpec
-		expected   *k8score.PodSpec
-	}{
-		{
-			"Valid - emptydir mount with no medium or size limit",
-			&kubernetesplatform.KubernetesExecutorConfig{
-				EmptyDirMounts: []*kubernetesplatform.EmptyDirMount{
-					{
-						VolumeName: "emptydir1",
-						MountPath:  "/data/path",
-					},
-				},
-			},
-			&k8score.PodSpec{
-				Containers: []k8score.Container{
-					{
-						Name: "main",
-					},
-				},
-			},
-			&k8score.PodSpec{
-				Containers: []k8score.Container{
-					{
-						Name: "main",
-						VolumeMounts: []k8score.VolumeMount{
-							{
-								Name:      "emptydir1",
-								MountPath: "/data/path",
-							},
-						},
-					},
-				},
-				Volumes: []k8score.Volume{
-					{
-						Name: "emptydir1",
-						VolumeSource: k8score.VolumeSource{
-							EmptyDir: &k8score.EmptyDirVolumeSource{},
-						},
-					},
-				},
-			},
-		},
-		{
-			"Valid - emptydir mount with medium and size limit",
-			&kubernetesplatform.KubernetesExecutorConfig{
-				EmptyDirMounts: []*kubernetesplatform.EmptyDirMount{
-					{
-						VolumeName: "emptydir1",
-						MountPath:  "/data/path",
-						Medium:     &medium,
-						SizeLimit:  &sizeLimit,
-					},
-				},
-			},
-			&k8score.PodSpec{
-				Containers: []k8score.Container{
-					{
-						Name: "main",
-					},
-				},
-			},
-			&k8score.PodSpec{
-				Containers: []k8score.Container{
-					{
-						Name: "main",
-						VolumeMounts: []k8score.VolumeMount{
-							{
-								Name:      "emptydir1",
-								MountPath: "/data/path",
-							},
-						},
-					},
-				},
-				Volumes: []k8score.Volume{
-					{
-						Name: "emptydir1",
-						VolumeSource: k8score.VolumeSource{
-							EmptyDir: &k8score.EmptyDirVolumeSource{
-								Medium:    k8score.StorageMedium(medium),
-								SizeLimit: sizeLimitResource,
-							},
-						},
-					},
-				},
-			},
-		},
-		{
-			"Valid - multiple emptydir mounts",
-			&kubernetesplatform.KubernetesExecutorConfig{
-				EmptyDirMounts: []*kubernetesplatform.EmptyDirMount{
-					{
-						VolumeName: "emptydir1",
-						MountPath:  "/data/path",
-					},
-					{
-						VolumeName: "emptydir2",
-						MountPath:  "/data/path2",
-					},
-				},
-			},
-			&k8score.PodSpec{
-				Containers: []k8score.Container{
-					{
-						Name: "main",
-					},
-				},
-			},
-			&k8score.PodSpec{
-				Containers: []k8score.Container{
-					{
-						Name: "main",
-						VolumeMounts: []k8score.VolumeMount{
-							{
-								Name:      "emptydir1",
-								MountPath: "/data/path",
-							},
-							{
-								Name:      "emptydir2",
-								MountPath: "/data/path2",
-							},
-						},
-					},
-				},
-				Volumes: []k8score.Volume{
-					{
-						Name: "emptydir1",
-						VolumeSource: k8score.VolumeSource{
-							EmptyDir: &k8score.EmptyDirVolumeSource{},
-						},
-					},
-					{
-						Name: "emptydir2",
-						VolumeSource: k8score.VolumeSource{
-							EmptyDir: &k8score.EmptyDirVolumeSource{},
-						},
-					},
-				},
-			},
-		},
-	}
-	for _, tt := range tests {
-		t.Run(tt.name, func(t *testing.T) {
-			err := extendPodSpecPatch(
-				context.Background(),
-				tt.podSpec,
-				Options{KubernetesExecutorConfig: tt.k8sExecCfg},
-				nil,
-				nil,
-				nil,
-				map[string]*structpb.Value{},
-			)
-			assert.Nil(t, err)
-			assert.Equal(t, tt.expected, tt.podSpec)
-		})
-	}
-}
-
-func Test_extendPodSpecPatch_ImagePullSecrets(t *testing.T) {
-	tests := []struct {
-		name        string
-		k8sExecCfg  *kubernetesplatform.KubernetesExecutorConfig
-		expected    *k8score.PodSpec
-		inputParams map[string]*structpb.Value
-	}{
-		{
-			"Valid - SecretA and SecretB (deprecated)",
-			&kubernetesplatform.KubernetesExecutorConfig{
-				ImagePullSecret: []*kubernetesplatform.ImagePullSecret{
-					{SecretName: "SecretA"},
-					{SecretName: "SecretB"},
-				},
-			},
-			&k8score.PodSpec{
-				Containers: []k8score.Container{
-					{
-						Name: "main",
-					},
-				},
-				ImagePullSecrets: []k8score.LocalObjectReference{
-					{Name: "SecretA"},
-					{Name: "SecretB"},
-				},
-			},
-			nil,
-		},
-		{
-			"Valid - SecretA and SecretB",
-			&kubernetesplatform.KubernetesExecutorConfig{
-				ImagePullSecret: []*kubernetesplatform.ImagePullSecret{
-					{SecretName: "SecretA", SecretNameParameter: inputParamConstant("SecretA")},
-					{SecretName: "SecretB", SecretNameParameter: inputParamConstant("SecretB")},
-				},
-			},
-			&k8score.PodSpec{
-				Containers: []k8score.Container{
-					{
-						Name: "main",
-					},
-				},
-				ImagePullSecrets: []k8score.LocalObjectReference{
-					{Name: "SecretA"},
-					{Name: "SecretB"},
-				},
-			},
-			nil,
-		},
-		{
-			"Valid - No ImagePullSecrets",
-			&kubernetesplatform.KubernetesExecutorConfig{
-				ImagePullSecret: []*kubernetesplatform.ImagePullSecret{},
-			},
-			&k8score.PodSpec{
-				Containers: []k8score.Container{
-					{
-						Name: "main",
-					},
-				},
-			},
-			nil,
-		},
-		{
-			"Valid - empty",
-			&kubernetesplatform.KubernetesExecutorConfig{},
-			&k8score.PodSpec{
-				Containers: []k8score.Container{
-					{
-						Name: "main",
-					},
-				},
-			},
-			nil,
-		},
-		{
-			"Valid - multiple input parameter secret names",
-			&kubernetesplatform.KubernetesExecutorConfig{
-				ImagePullSecret: []*kubernetesplatform.ImagePullSecret{
-					{SecretName: "not-used1", SecretNameParameter: inputParamComponent("param_1")},
-					{SecretName: "not-used2", SecretNameParameter: inputParamComponent("param_2")},
-				},
-			},
-			&k8score.PodSpec{
-				Containers: []k8score.Container{
-					{
-						Name: "main",
-					},
-				},
-				ImagePullSecrets: []k8score.LocalObjectReference{
-					{Name: "secret-name-1"},
-					{Name: "secret-name-2"},
-				},
-			},
-			map[string]*structpb.Value{
-				"param_1": structpb.NewStringValue("secret-name-1"),
-				"param_2": structpb.NewStringValue("secret-name-2"),
-			},
-		},
-		{
-			"Valid - multiple input parameter secret names",
-			&kubernetesplatform.KubernetesExecutorConfig{
-				ImagePullSecret: []*kubernetesplatform.ImagePullSecret{
-					{SecretName: "not-used1", SecretNameParameter: inputParamComponent("param_1")},
-					{SecretName: "not-used2", SecretNameParameter: inputParamComponent("param_2")},
-				},
-			},
-			&k8score.PodSpec{
-				Containers: []k8score.Container{
-					{
-						Name: "main",
-					},
-				},
-				ImagePullSecrets: []k8score.LocalObjectReference{
-					{Name: "secret-name-1"},
-					{Name: "secret-name-2"},
-				},
-			},
-			map[string]*structpb.Value{
-				"param_1": structpb.NewStringValue("secret-name-1"),
-				"param_2": structpb.NewStringValue("secret-name-2"),
-			},
-		},
-	}
-	for _, tt := range tests {
-		t.Run(tt.name, func(t *testing.T) {
-			got := &k8score.PodSpec{Containers: []k8score.Container{
-				{
-					Name: "main",
-				},
-			}}
-			err := extendPodSpecPatch(
-				context.Background(),
-				got,
-				Options{KubernetesExecutorConfig: tt.k8sExecCfg},
-				nil,
-				nil,
-				nil,
-				tt.inputParams,
-			)
-			assert.Nil(t, err)
-			assert.NotNil(t, got)
-			assert.Equal(t, tt.expected, got)
-		})
-	}
-}
-
-func Test_extendPodSpecPatch_Tolerations(t *testing.T) {
-	tests := []struct {
-		name        string
-		k8sExecCfg  *kubernetesplatform.KubernetesExecutorConfig
-		expected    *k8score.PodSpec
-		inputParams map[string]*structpb.Value
-	}{
-		{
-			"Valid - toleration",
-			&kubernetesplatform.KubernetesExecutorConfig{
-				Tolerations: []*kubernetesplatform.Toleration{
-					{
-						Key:      "key1",
-						Operator: "Equal",
-						Value:    "value1",
-						Effect:   "NoSchedule",
-					},
-				},
-			},
-			&k8score.PodSpec{
-				Containers: []k8score.Container{
-					{
-						Name: "main",
-					},
-				},
-				Tolerations: []k8score.Toleration{
-					{
-						Key:               "key1",
-						Operator:          "Equal",
-						Value:             "value1",
-						Effect:            "NoSchedule",
-						TolerationSeconds: nil,
-					},
-				},
-			},
-			nil,
-		},
-		{
-			"Valid - no tolerations",
-			&kubernetesplatform.KubernetesExecutorConfig{},
-			&k8score.PodSpec{
-				Containers: []k8score.Container{
-					{
-						Name: "main",
-					},
-				},
-			},
-			nil,
-		},
-		{
-			"Valid - only pass operator",
-			&kubernetesplatform.KubernetesExecutorConfig{
-				Tolerations: []*kubernetesplatform.Toleration{
-					{
-						Operator: "Contains",
-					},
-				},
-			},
-			&k8score.PodSpec{
-				Containers: []k8score.Container{
-					{
-						Name: "main",
-					},
-				},
-				Tolerations: []k8score.Toleration{
-					{
-						Operator: "Contains",
-					},
-				},
-			},
-			nil,
-		},
-		{
-			"Valid - toleration json - constant",
-			&kubernetesplatform.KubernetesExecutorConfig{
-				Tolerations: []*kubernetesplatform.Toleration{
-					{
-						TolerationJson: structInputParamConstant(map[string]interface{}{
-							"key":               "key1",
-							"operator":          "Equal",
-							"value":             "value1",
-							"effect":            "NoSchedule",
-							"tolerationSeconds": nil,
-						}),
-					},
-				},
-			},
-			&k8score.PodSpec{
-				Containers: []k8score.Container{
-					{
-						Name: "main",
-					},
-				},
-				Tolerations: []k8score.Toleration{
-					{
-						Key:               "key1",
-						Operator:          "Equal",
-						Value:             "value1",
-						Effect:            "NoSchedule",
-						TolerationSeconds: nil,
-					},
-				},
-			},
-			nil,
-		},
-		{
-			"Valid - toleration json - component input",
-			&kubernetesplatform.KubernetesExecutorConfig{
-				Tolerations: []*kubernetesplatform.Toleration{
-					{
-						TolerationJson: inputParamComponent("param_1"),
-					},
-				},
-			},
-			&k8score.PodSpec{
-				Containers: []k8score.Container{
-					{
-						Name: "main",
-					},
-				},
-				Tolerations: []k8score.Toleration{
-					{
-						Key:               "key1",
-						Operator:          "Equal",
-						Value:             "value1",
-						Effect:            "NoSchedule",
-						TolerationSeconds: int64Ptr(3600),
-					},
-				},
-			},
-			map[string]*structpb.Value{
-				"param_1": validValueStructOrPanic(map[string]interface{}{
-					"key":               "key1",
-					"operator":          "Equal",
-					"value":             "value1",
-					"effect":            "NoSchedule",
-					"tolerationSeconds": 3600,
-				}),
-			},
-		},
-		{
-			"Valid - toleration json - multiple input types",
-			&kubernetesplatform.KubernetesExecutorConfig{
-				Tolerations: []*kubernetesplatform.Toleration{
-					{
-						TolerationJson: inputParamComponent("param_1"),
-					},
-					{
-						TolerationJson: structInputParamConstant(map[string]interface{}{
-							"key":               "key2",
-							"operator":          "Equal",
-							"value":             "value2",
-							"effect":            "NoSchedule",
-							"tolerationSeconds": 3602,
-						}),
-						// Json takes precedence, these should not get used
-						Key:   "key3",
-						Value: "value3",
-					},
-					{
-						Key:               "key4",
-						Operator:          "Equal",
-						Value:             "value4",
-						Effect:            "NoSchedule",
-						TolerationSeconds: int64Ptr(3604),
-					},
-				},
-			},
-			&k8score.PodSpec{
-				Containers: []k8score.Container{
-					{
-						Name: "main",
-					},
-				},
-				Tolerations: []k8score.Toleration{
-					{
-						Key:               "key1",
-						Operator:          "Equal",
-						Value:             "value1",
-						Effect:            "NoSchedule",
-						TolerationSeconds: int64Ptr(3601),
-					},
-					{
-						Key:               "key2",
-						Operator:          "Equal",
-						Value:             "value2",
-						Effect:            "NoSchedule",
-						TolerationSeconds: int64Ptr(3602),
-					},
-					{
-						Key:               "key4",
-						Operator:          "Equal",
-						Value:             "value4",
-						Effect:            "NoSchedule",
-						TolerationSeconds: int64Ptr(3604),
-					},
-				},
-			},
-			map[string]*structpb.Value{
-				"param_1": validValueStructOrPanic(map[string]interface{}{
-					"key":               "key1",
-					"operator":          "Equal",
-					"value":             "value1",
-					"effect":            "NoSchedule",
-					"tolerationSeconds": 3601,
-				}),
-			},
-		},
-		{
-			"Valid - toleration json - toleration list",
-			&kubernetesplatform.KubernetesExecutorConfig{
-				Tolerations: []*kubernetesplatform.Toleration{
-					{
-						TolerationJson: inputParamComponent("param_1"),
-					},
-				},
-			},
-			&k8score.PodSpec{
-				Containers: []k8score.Container{
-					{
-						Name: "main",
-					},
-				},
-				Tolerations: []k8score.Toleration{
-					{
-						Key:               "key1",
-						Operator:          "Equal",
-						Value:             "value1",
-						Effect:            "NoSchedule",
-						TolerationSeconds: int64Ptr(3601),
-					},
-					{
-						Key:               "key2",
-						Operator:          "Equal",
-						Value:             "value2",
-						Effect:            "NoSchedule",
-						TolerationSeconds: int64Ptr(3602),
-					},
-					{
-						Key:               "key3",
-						Operator:          "Equal",
-						Value:             "value3",
-						Effect:            "NoSchedule",
-						TolerationSeconds: int64Ptr(3603),
-					},
-				},
-			},
-			map[string]*structpb.Value{
-				"param_1": validListOfStructsOrPanic([]map[string]interface{}{
-					{
-						"key":               "key1",
-						"operator":          "Equal",
-						"value":             "value1",
-						"effect":            "NoSchedule",
-						"tolerationSeconds": 3601,
-					},
-					{
-						"key":               "key2",
-						"operator":          "Equal",
-						"value":             "value2",
-						"effect":            "NoSchedule",
-						"tolerationSeconds": 3602,
-					},
-					{
-						"key":               "key3",
-						"operator":          "Equal",
-						"value":             "value3",
-						"effect":            "NoSchedule",
-						"tolerationSeconds": 3603,
-					},
-				}),
-			},
-		},
-		{
-			"Valid - toleration json - list toleration & single toleration & constant toleration",
-			&kubernetesplatform.KubernetesExecutorConfig{
-				Tolerations: []*kubernetesplatform.Toleration{
-					{
-						TolerationJson: inputParamComponent("param_1"),
-					},
-					{
-						TolerationJson: inputParamComponent("param_2"),
-					},
-					{
-						Key:      "key5",
-						Operator: "Equal",
-						Value:    "value5",
-						Effect:   "NoSchedule",
-					},
-				},
-			},
-			&k8score.PodSpec{
-				Containers: []k8score.Container{
-					{
-						Name: "main",
-					},
-				},
-				Tolerations: []k8score.Toleration{
-					{
-						Key:               "key1",
-						Operator:          "Equal",
-						Value:             "value1",
-						Effect:            "NoSchedule",
-						TolerationSeconds: int64Ptr(3601),
-					},
-					{
-						Key:               "key2",
-						Operator:          "Equal",
-						Value:             "value2",
-						Effect:            "NoSchedule",
-						TolerationSeconds: int64Ptr(3602),
-					},
-					{
-						Key:               "key3",
-						Operator:          "Equal",
-						Value:             "value3",
-						Effect:            "NoSchedule",
-						TolerationSeconds: int64Ptr(3603),
-					},
-					{
-						Key:               "key4",
-						Operator:          "Equal",
-						Value:             "value4",
-						Effect:            "NoSchedule",
-						TolerationSeconds: int64Ptr(3604),
-					},
-					{
-						Key:      "key5",
-						Operator: "Equal",
-						Value:    "value5",
-						Effect:   "NoSchedule",
-					},
-				},
-			},
-			map[string]*structpb.Value{
-				"param_1": validListOfStructsOrPanic([]map[string]interface{}{
-					{
-						"key":               "key1",
-						"operator":          "Equal",
-						"value":             "value1",
-						"effect":            "NoSchedule",
-						"tolerationSeconds": 3601,
-					},
-					{
-						"key":               "key2",
-						"operator":          "Equal",
-						"value":             "value2",
-						"effect":            "NoSchedule",
-						"tolerationSeconds": 3602,
-					},
-					{
-						"key":               "key3",
-						"operator":          "Equal",
-						"value":             "value3",
-						"effect":            "NoSchedule",
-						"tolerationSeconds": 3603,
-					},
-				}),
-				"param_2": validValueStructOrPanic(map[string]interface{}{
-					"key":               "key4",
-					"operator":          "Equal",
-					"value":             "value4",
-					"effect":            "NoSchedule",
-					"tolerationSeconds": 3604,
-				}),
-			},
-		},
-	}
-	for _, tt := range tests {
-		t.Run(tt.name, func(t *testing.T) {
-			got := &k8score.PodSpec{Containers: []k8score.Container{
-				{
-					Name: "main",
-				},
-			}}
-			err := extendPodSpecPatch(
-				context.Background(),
-				got,
-				Options{KubernetesExecutorConfig: tt.k8sExecCfg},
-				nil,
-				nil,
-				nil,
-				tt.inputParams,
-			)
-			assert.Nil(t, err)
-			assert.NotNil(t, got)
-			assert.Equal(t, tt.expected, got)
-		})
-	}
-}
-
-func Test_extendPodSpecPatch_FieldPathAsEnv(t *testing.T) {
-	tests := []struct {
-		name       string
-		k8sExecCfg *kubernetesplatform.KubernetesExecutorConfig
-		expected   *k8score.PodSpec
-	}{
-		{
-			"Valid - FieldPathAsEnv",
-			&kubernetesplatform.KubernetesExecutorConfig{
-				FieldPathAsEnv: []*kubernetesplatform.FieldPathAsEnv{
-					{Name: "KFP_RUN_NAME", FieldPath: "metadata.annotations['pipelines.kubeflow.org/run_name']"},
-				},
-			},
-			&k8score.PodSpec{
-				Containers: []k8score.Container{
-					{
-						Name: "main",
-						Env: []k8score.EnvVar{
-							{
-								Name: "KFP_RUN_NAME",
-								ValueFrom: &k8score.EnvVarSource{
-									FieldRef: &k8score.ObjectFieldSelector{
-										FieldPath: "metadata.annotations['pipelines.kubeflow.org/run_name']",
-									},
-								},
-							},
-						},
-					},
-				},
-			},
-		},
-		{
-			"Valid - Mix env values",
-			&kubernetesplatform.KubernetesExecutorConfig{
-				SecretAsEnv: []*kubernetesplatform.SecretAsEnv{
-					{
-						SecretName:          "my-secret",
-						SecretNameParameter: inputParamConstant("my-secret"),
-						KeyToEnv: []*kubernetesplatform.SecretAsEnv_SecretKeyToEnvMap{
-							{
-								SecretKey: "password",
-								EnvVar:    "SECRET_VAR",
-							},
-						},
-					},
-				},
-				FieldPathAsEnv: []*kubernetesplatform.FieldPathAsEnv{
-					{Name: "KFP_RUN_NAME", FieldPath: "metadata.annotations['pipelines.kubeflow.org/run_name']"},
-				},
-			},
-			&k8score.PodSpec{
-				Containers: []k8score.Container{
-					{
-						Name: "main",
-						Env: []k8score.EnvVar{
-							{
-								Name: "SECRET_VAR",
-								ValueFrom: &k8score.EnvVarSource{
-									SecretKeyRef: &k8score.SecretKeySelector{
-										LocalObjectReference: k8score.LocalObjectReference{Name: "my-secret"},
-										Key:                  "password",
-										Optional:             nil,
-									},
-								},
-							},
-							{
-								Name: "KFP_RUN_NAME",
-								ValueFrom: &k8score.EnvVarSource{
-									FieldRef: &k8score.ObjectFieldSelector{
-										FieldPath: "metadata.annotations['pipelines.kubeflow.org/run_name']",
-									},
-								},
-							},
-						},
-					},
-				},
-			},
-		},
-	}
-	for _, tt := range tests {
-		t.Run(tt.name, func(t *testing.T) {
-			got := &k8score.PodSpec{Containers: []k8score.Container{
-				{
-					Name: "main",
-				},
-			}}
-			err := extendPodSpecPatch(
-				context.Background(),
-				got,
-				Options{KubernetesExecutorConfig: tt.k8sExecCfg},
-				nil,
-				nil,
-				nil,
-				map[string]*structpb.Value{},
-			)
-			assert.Nil(t, err)
-			assert.NotNil(t, got)
-			assert.Equal(t, tt.expected, got)
-		})
-	}
-}
-
-func Test_extendPodSpecPatch_ActiveDeadlineSeconds(t *testing.T) {
-	var timeoutSeconds int64 = 20
-	var NegativeTimeoutSeconds int64 = -20
-	tests := []struct {
-		name       string
-		k8sExecCfg *kubernetesplatform.KubernetesExecutorConfig
-		expected   *k8score.PodSpec
-	}{
-		{
-			"Valid - With ActiveDeadlineSeconds",
-			&kubernetesplatform.KubernetesExecutorConfig{
-				ActiveDeadlineSeconds: timeoutSeconds,
-			},
-			&k8score.PodSpec{
-				Containers: []k8score.Container{
-					{
-						Name: "main",
-					},
-				},
-				ActiveDeadlineSeconds: &timeoutSeconds,
-			},
-		},
-		{
-			"Valid - Negative input ignored",
-			&kubernetesplatform.KubernetesExecutorConfig{
-				ActiveDeadlineSeconds: NegativeTimeoutSeconds,
-			},
-			&k8score.PodSpec{
-				Containers: []k8score.Container{
-					{
-						Name: "main",
-					},
-				},
-			},
-		},
-		{
-			"Valid - No ActiveDeadlineSeconds",
-			&kubernetesplatform.KubernetesExecutorConfig{},
-			&k8score.PodSpec{
-				Containers: []k8score.Container{
-					{
-						Name: "main",
-					},
-				},
-			},
-		},
-	}
-	for _, tt := range tests {
-		t.Run(tt.name, func(t *testing.T) {
-			got := &k8score.PodSpec{Containers: []k8score.Container{
-				{
-					Name: "main",
-				},
-			}}
-			err := extendPodSpecPatch(
-				context.Background(),
-				got,
-				Options{KubernetesExecutorConfig: tt.k8sExecCfg},
-				nil,
-				nil,
-				nil,
-				map[string]*structpb.Value{},
-			)
-			assert.Nil(t, err)
-			assert.NotNil(t, got)
-			assert.Equal(t, tt.expected, got)
-		})
-	}
-}
-
-func Test_extendPodSpecPatch_ImagePullPolicy(t *testing.T) {
-	tests := []struct {
-		name       string
-		k8sExecCfg *kubernetesplatform.KubernetesExecutorConfig
-		podSpec    *k8score.PodSpec
-		expected   *k8score.PodSpec
-	}{
-		{
-			"Valid - Always",
-			&kubernetesplatform.KubernetesExecutorConfig{
-				ImagePullPolicy: "Always",
-			},
-			&k8score.PodSpec{
-				Containers: []k8score.Container{
-					{
-						Name: "main",
-					},
-				},
-			},
-			&k8score.PodSpec{
-				Containers: []k8score.Container{
-					{
-						Name:            "main",
-						ImagePullPolicy: "Always",
-					},
-				},
-			},
-		},
-		{
-			"Valid - IfNotPresent",
-			&kubernetesplatform.KubernetesExecutorConfig{
-				ImagePullPolicy: "IfNotPresent",
-			},
-			&k8score.PodSpec{
-				Containers: []k8score.Container{
-					{
-						Name: "main",
-					},
-				},
-			},
-			&k8score.PodSpec{
-				Containers: []k8score.Container{
-					{
-						Name:            "main",
-						ImagePullPolicy: "IfNotPresent",
-					},
-				},
-			},
-		},
-		{
-			"Valid - Never",
-			&kubernetesplatform.KubernetesExecutorConfig{
-				ImagePullPolicy: "Never",
-			},
-			&k8score.PodSpec{
-				Containers: []k8score.Container{
-					{
-						Name: "main",
-					},
-				},
-			},
-			&k8score.PodSpec{
-				Containers: []k8score.Container{
-					{
-						Name:            "main",
-						ImagePullPolicy: "Never",
-					},
-				},
-			},
-		},
-	}
-	for _, tt := range tests {
-		t.Run(tt.name, func(t *testing.T) {
-			err := extendPodSpecPatch(
-				context.Background(),
-				tt.podSpec,
-				Options{KubernetesExecutorConfig: tt.k8sExecCfg},
-				nil,
-				nil,
-				nil,
-				map[string]*structpb.Value{},
-			)
-			assert.Nil(t, err)
-			assert.Equal(t, tt.expected, tt.podSpec)
-		})
-	}
-}
-
-func Test_extendPodSpecPatch_GenericEphemeralVolume(t *testing.T) {
-	storageClass := "storageClass"
-	tests := []struct {
-		name       string
-		k8sExecCfg *kubernetesplatform.KubernetesExecutorConfig
-		podSpec    *k8score.PodSpec
-		expected   *k8score.PodSpec
-	}{
-		{
-			"Valid - single volume added (default storage class)",
-			&kubernetesplatform.KubernetesExecutorConfig{
-				GenericEphemeralVolume: []*kubernetesplatform.GenericEphemeralVolume{
-					{
-						VolumeName:          "volume",
-						MountPath:           "/data/path",
-						AccessModes:         []string{"ReadWriteOnce"},
-						Size:                "5Gi",
-						DefaultStorageClass: true,
-					},
-				},
-			},
-			&k8score.PodSpec{
-				Containers: []k8score.Container{
-					{
-						Name: "main",
-					},
-				},
-			},
-			&k8score.PodSpec{
-				Containers: []k8score.Container{
-					{
-						Name: "main",
-						VolumeMounts: []k8score.VolumeMount{
-							{
-								Name:      "volume",
-								MountPath: "/data/path",
-							},
-						},
-					},
-				},
-				Volumes: []k8score.Volume{
-					{
-						Name: "volume",
-						VolumeSource: k8score.VolumeSource{
-							Ephemeral: &k8score.EphemeralVolumeSource{
-								VolumeClaimTemplate: &k8score.PersistentVolumeClaimTemplate{
-									Spec: k8score.PersistentVolumeClaimSpec{
-										AccessModes: []k8score.PersistentVolumeAccessMode{k8score.ReadWriteOnce},
-										Resources: k8score.VolumeResourceRequirements{
-											Requests: k8score.ResourceList{
-												k8score.ResourceStorage: k8sres.MustParse("5Gi"),
-											},
-										},
-									},
-								},
-							},
-						},
-					},
-				},
-			},
-		},
-		{
-			"Valid - no generic volumes specified",
-			&kubernetesplatform.KubernetesExecutorConfig{},
-			&k8score.PodSpec{
-				Containers: []k8score.Container{
-					{
-						Name: "main",
-					},
-				},
-			},
-			&k8score.PodSpec{
-				Containers: []k8score.Container{
-					{
-						Name: "main",
-					},
-				},
-			},
-		},
-		{
-			"Valid - multiple volumes specified (one with labels, one with storage class)",
-			&kubernetesplatform.KubernetesExecutorConfig{
-				GenericEphemeralVolume: []*kubernetesplatform.GenericEphemeralVolume{
-					{
-						VolumeName:          "volume",
-						MountPath:           "/data/path",
-						AccessModes:         []string{"ReadWriteOnce"},
-						Size:                "5Gi",
-						DefaultStorageClass: true,
-					},
-					{
-						VolumeName:       "volume2",
-						MountPath:        "/data/path2",
-						AccessModes:      []string{"ReadWriteOnce"},
-						Size:             "10Gi",
-						StorageClassName: storageClass,
-						Metadata: &kubernetesplatform.PodMetadata{
-							Annotations: map[string]string{
-								"annotation1": "a1",
-							},
-							Labels: map[string]string{
-								"label1": "l1",
-							},
-						},
-					},
-				},
-			},
-			&k8score.PodSpec{
-				Containers: []k8score.Container{
-					{
-						Name: "main",
-					},
-				},
-			},
-			&k8score.PodSpec{
-				Containers: []k8score.Container{
-					{
-						Name: "main",
-						VolumeMounts: []k8score.VolumeMount{
-							{
-								Name:      "volume",
-								MountPath: "/data/path",
-							},
-							{
-								Name:      "volume2",
-								MountPath: "/data/path2",
-							},
-						},
-					},
-				},
-				Volumes: []k8score.Volume{
-					{
-						Name: "volume",
-						VolumeSource: k8score.VolumeSource{
-							Ephemeral: &k8score.EphemeralVolumeSource{
-								VolumeClaimTemplate: &k8score.PersistentVolumeClaimTemplate{
-									Spec: k8score.PersistentVolumeClaimSpec{
-										AccessModes: []k8score.PersistentVolumeAccessMode{k8score.ReadWriteOnce},
-										Resources: k8score.VolumeResourceRequirements{
-											Requests: k8score.ResourceList{
-												k8score.ResourceStorage: k8sres.MustParse("5Gi"),
-											},
-										},
-									},
-								},
-							},
-						},
-					},
-					{
-						Name: "volume2",
-						VolumeSource: k8score.VolumeSource{
-							Ephemeral: &k8score.EphemeralVolumeSource{
-								VolumeClaimTemplate: &k8score.PersistentVolumeClaimTemplate{
-									ObjectMeta: metav1.ObjectMeta{
-										Annotations: map[string]string{
-											"annotation1": "a1",
-										},
-										Labels: map[string]string{
-											"label1": "l1",
-										},
-									},
-									Spec: k8score.PersistentVolumeClaimSpec{
-										AccessModes: []k8score.PersistentVolumeAccessMode{k8score.ReadWriteOnce},
-										Resources: k8score.VolumeResourceRequirements{
-											Requests: k8score.ResourceList{
-												k8score.ResourceStorage: k8sres.MustParse("10Gi"),
-											},
-										},
-										StorageClassName: &storageClass,
-									},
-								},
-							},
-						},
-					},
-				},
-			},
-		},
-	}
-	for _, tt := range tests {
-		t.Run(tt.name, func(t *testing.T) {
-			err := extendPodSpecPatch(
-				context.Background(),
-				tt.podSpec,
-				Options{KubernetesExecutorConfig: tt.k8sExecCfg},
-				nil,
-				nil,
-				nil,
-				map[string]*structpb.Value{},
-			)
-			assert.Nil(t, err)
-			assert.Equal(t, tt.expected, tt.podSpec)
-		})
-	}
-}
-
-func validListOfStructsOrPanic(data []map[string]interface{}) *structpb.Value {
-	var listValues []*structpb.Value
-	for _, item := range data {
-		s, err := structpb.NewStruct(item)
-		if err != nil {
-			panic(err)
-		}
-		listValues = append(listValues, structpb.NewStructValue(s))
-	}
-	return structpb.NewListValue(&structpb.ListValue{Values: listValues})
-}
-
-func validValueStructOrPanic(data map[string]interface{}) *structpb.Value {
-	s, err := structpb.NewStruct(data)
-	if err != nil {
-		panic(err)
-	}
-	return structpb.NewStructValue(s)
-}
-
-func structInputParamConstant(value map[string]interface{}) *pipelinespec.TaskInputsSpec_InputParameterSpec {
-	return &pipelinespec.TaskInputsSpec_InputParameterSpec{
-		Kind: &pipelinespec.TaskInputsSpec_InputParameterSpec_RuntimeValue{
-			RuntimeValue: &pipelinespec.ValueOrRuntimeParameter{
-				Value: &pipelinespec.ValueOrRuntimeParameter_Constant{
-					Constant: validValueStructOrPanic(value),
-				},
-			},
-		},
-	}
-}
-
-func int64Ptr(val int64) *int64 {
-	return &val
->>>>>>> 30d0c459
 }