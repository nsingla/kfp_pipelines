// Copyright 2021-2023 The Kubeflow Authors
//
// Licensed under the Apache License, Version 2.0 (the "License");
// you may not use this file except in compliance with the License.
// You may obtain a copy of the License at
//
//	https://www.apache.org/licenses/LICENSE-2.0
//
// Unless required by applicable law or agreed to in writing, software
// distributed under the License is distributed on an "AS IS" BASIS,
// WITHOUT WARRANTIES OR CONDITIONS OF ANY KIND, either express or implied.
// See the License for the specific language governing permissions and
// limitations under the License.

package driver

import (
	"context"
	"encoding/json"
	"errors"
	"fmt"
	"github.com/kubeflow/pipelines/backend/src/apiserver/config/proxy"
	"slices"
	"strconv"
	"strings"
	"time"

	"github.com/kubeflow/pipelines/backend/src/common/util"
	"github.com/kubeflow/pipelines/backend/src/v2/objectstore"

	"github.com/golang/glog"
	"github.com/golang/protobuf/ptypes/timestamp"
	"github.com/google/uuid"
	"github.com/kubeflow/pipelines/api/v2alpha1/go/pipelinespec"
	api "github.com/kubeflow/pipelines/backend/api/v1beta1/go_client"
	"github.com/kubeflow/pipelines/backend/src/v2/cacheutils"
	"github.com/kubeflow/pipelines/backend/src/v2/component"
	"github.com/kubeflow/pipelines/backend/src/v2/config"
	"github.com/kubeflow/pipelines/backend/src/v2/expression"
	"github.com/kubeflow/pipelines/backend/src/v2/metadata"
	"github.com/kubeflow/pipelines/kubernetes_platform/go/kubernetesplatform"
	pb "github.com/kubeflow/pipelines/third_party/ml-metadata/go/ml_metadata"
	"google.golang.org/protobuf/encoding/protojson"
	"google.golang.org/protobuf/types/known/structpb"
	k8score "k8s.io/api/core/v1"
	k8sres "k8s.io/apimachinery/pkg/api/resource"
	metav1 "k8s.io/apimachinery/pkg/apis/meta/v1"
	"k8s.io/client-go/kubernetes"
)

var dummyImages = map[string]string{
	"argostub/createpvc": "create PVC",
	"argostub/deletepvc": "delete PVC",
}

var ErrResolvedParameterNull = errors.New("the resolved input parameter is null")

// TODO(capri-xiyue): Move driver to component package
// Driver options
type Options struct {
	// required, pipeline context name
	PipelineName string
	// required, KFP run ID
	RunID string
	// required, Component spec
	Component *pipelinespec.ComponentSpec
	// optional, iteration index. -1 means not an iteration.
	IterationIndex int

	// optional, required only by root DAG driver
	RuntimeConfig *pipelinespec.PipelineJob_RuntimeConfig
	Namespace     string

	// optional, required by non-root drivers
	Task           *pipelinespec.PipelineTaskSpec
	DAGExecutionID int64

	// optional, required only by container driver
	Container *pipelinespec.PipelineDeploymentConfig_PipelineContainerSpec

	// optional, allows to specify kubernetes-specific executor config
	KubernetesExecutorConfig *kubernetesplatform.KubernetesExecutorConfig

	// optional, required only if the {{$.pipeline_job_resource_name}} placeholder is used
	RunName string
	// optional, required only if the {{$.pipeline_job_name}} placeholder is used
	RunDisplayName string

	PipelineLogLevel string

<<<<<<< HEAD
	PublishLogs string
=======
	// set to true if ml pipeline server is serving over tls
	MLPipelineTLSEnabled bool

	MLMDServerAddress string

	MLMDServerPort string

	// set to true if MLMD server is serving over tls
	MLMDTLSEnabled bool

	CaCertPath string
>>>>>>> 6a3e1717
}

// Identifying information used for error messages
func (o Options) info() string {
	msg := fmt.Sprintf("pipelineName=%v, runID=%v", o.PipelineName, o.RunID)
	if o.Task.GetTaskInfo().GetName() != "" {
		msg = msg + fmt.Sprintf(", task=%q", o.Task.GetTaskInfo().GetName())
	}
	if o.Task.GetComponentRef().GetName() != "" {
		msg = msg + fmt.Sprintf(", component=%q", o.Task.GetComponentRef().GetName())
	}
	if o.DAGExecutionID != 0 {
		msg = msg + fmt.Sprintf(", dagExecutionID=%v", o.DAGExecutionID)
	}
	if o.IterationIndex >= 0 {
		msg = msg + fmt.Sprintf(", iterationIndex=%v", o.IterationIndex)
	}
	if o.RuntimeConfig != nil {
		msg = msg + ", runtimeConfig" // this only means runtimeConfig is not empty
	}
	if o.Component.GetImplementation() != nil {
		msg = msg + ", componentSpec" // this only means componentSpec is not empty
	}
	if o.KubernetesExecutorConfig != nil {
		msg = msg + ", KubernetesExecutorConfig" // this only means KubernetesExecutorConfig is not empty
	}
	return msg
}

type Execution struct {
	ID             int64
	ExecutorInput  *pipelinespec.ExecutorInput
	IterationCount *int  // number of iterations, -1 means not an iterator
	Condition      *bool // true -> trigger the task, false -> not trigger the task, nil -> the task is unconditional

	// only specified when this is a Container execution
	Cached       *bool
	PodSpecPatch string
}

func (e *Execution) WillTrigger() bool {
	if e == nil || e.Condition == nil {
		return true
	}
	return *e.Condition
}

func RootDAG(ctx context.Context, opts Options, mlmd *metadata.Client) (execution *Execution, err error) {
	defer func() {
		if err != nil {
			err = fmt.Errorf("driver.RootDAG(%s) failed: %w", opts.info(), err)
		}
	}()
	b, _ := json.Marshal(opts)
	glog.V(4).Info("RootDAG opts: ", string(b))
	err = validateRootDAG(opts)
	if err != nil {
		return nil, err
	}
	// TODO(v2): in pipeline spec, rename GCS output directory to pipeline root.
	pipelineRoot := opts.RuntimeConfig.GetGcsOutputDirectory()

	restConfig, err := util.GetKubernetesConfig()
	if err != nil {
		return nil, fmt.Errorf("failed to initialize kubernetes client: %w", err)
	}
	k8sClient, err := kubernetes.NewForConfig(restConfig)
	if err != nil {
		return nil, fmt.Errorf("failed to initialize kubernetes client set: %w", err)
	}
	cfg, err := config.FromConfigMap(ctx, k8sClient, opts.Namespace)
	if err != nil {
		return nil, err
	}

	storeSessionInfo := objectstore.SessionInfo{}
	if pipelineRoot != "" {
		glog.Infof("PipelineRoot=%q", pipelineRoot)
	} else {
		pipelineRoot = cfg.DefaultPipelineRoot()
		glog.Infof("PipelineRoot=%q from default config", pipelineRoot)
	}
	storeSessionInfo, err = cfg.GetStoreSessionInfo(pipelineRoot)
	if err != nil {
		return nil, err
	}
	storeSessionInfoJSON, err := json.Marshal(storeSessionInfo)
	if err != nil {
		return nil, err
	}
	storeSessionInfoStr := string(storeSessionInfoJSON)
	// TODO(Bobgy): fill in run resource.
	pipeline, err := mlmd.GetPipeline(ctx, opts.PipelineName, opts.RunID, opts.Namespace, "run-resource", pipelineRoot, storeSessionInfoStr)
	if err != nil {
		return nil, err
	}

	executorInput := &pipelinespec.ExecutorInput{
		Inputs: &pipelinespec.ExecutorInput_Inputs{
			ParameterValues: opts.RuntimeConfig.GetParameterValues(),
		},
	}
	// TODO(Bobgy): validate executorInput matches component spec types
	ecfg, err := metadata.GenerateExecutionConfig(executorInput)
	if err != nil {
		return nil, err
	}
	ecfg.ExecutionType = metadata.DagExecutionTypeName
	ecfg.Name = fmt.Sprintf("run/%s", opts.RunID)
	exec, err := mlmd.CreateExecution(ctx, pipeline, ecfg)
	if err != nil {
		return nil, err
	}
	glog.Infof("Created execution: %s", exec)
	// No need to return ExecutorInput, because tasks in the DAG will resolve
	// needed info from MLMD.
	return &Execution{ID: exec.GetID()}, nil
}

func validateRootDAG(opts Options) (err error) {
	defer func() {
		if err != nil {
			err = fmt.Errorf("invalid root DAG driver args: %w", err)
		}
	}()
	if opts.PipelineName == "" {
		return fmt.Errorf("pipeline name is required")
	}
	if opts.RunID == "" {
		return fmt.Errorf("KFP run ID is required")
	}
	if opts.Component == nil {
		return fmt.Errorf("component spec is required")
	}
	if opts.RuntimeConfig == nil {
		return fmt.Errorf("runtime config is required")
	}
	if opts.Namespace == "" {
		return fmt.Errorf("namespace is required")
	}
	if opts.Task.GetTaskInfo().GetName() != "" {
		return fmt.Errorf("task spec is unnecessary")
	}
	if opts.DAGExecutionID != 0 {
		return fmt.Errorf("DAG execution ID is unnecessary")
	}
	if opts.Container != nil {
		return fmt.Errorf("container spec is unnecessary")
	}
	if opts.IterationIndex >= 0 {
		return fmt.Errorf("iteration index is unnecessary")
	}
	return nil
}

func Container(ctx context.Context, opts Options, mlmd *metadata.Client, cacheClient *cacheutils.Client) (execution *Execution, err error) {
	defer func() {
		if err != nil {
			err = fmt.Errorf("driver.Container(%s) failed: %w", opts.info(), err)
		}
	}()
	b, _ := json.Marshal(opts)
	glog.V(4).Info("Container opts: ", string(b))
	err = validateContainer(opts)
	if err != nil {
		return nil, err
	}
	var iterationIndex *int
	if opts.IterationIndex >= 0 {
		index := opts.IterationIndex
		iterationIndex = &index
	}
	// TODO(Bobgy): there's no need to pass any parameters, because pipeline
	// and pipeline run context have been created by root DAG driver.
	pipeline, err := mlmd.GetPipeline(ctx, opts.PipelineName, opts.RunID, "", "", "", "")
	if err != nil {
		return nil, err
	}
	dag, err := mlmd.GetDAG(ctx, opts.DAGExecutionID)
	if err != nil {
		return nil, err
	}
	glog.Infof("parent DAG: %+v", dag.Execution)
	expr, err := expression.New()
	if err != nil {
		return nil, err
	}
	inputs, err := resolveInputs(ctx, dag, iterationIndex, pipeline, opts, mlmd, expr)
	if err != nil {
		return nil, err
	}

	executorInput := &pipelinespec.ExecutorInput{
		Inputs: inputs,
	}
	execution = &Execution{ExecutorInput: executorInput}
	condition := opts.Task.GetTriggerPolicy().GetCondition()
	if condition != "" {
		willTrigger, err := expr.Condition(executorInput, condition)
		if err != nil {
			return execution, err
		}
		execution.Condition = &willTrigger
	}

	// When the container image is a dummy image, there is no launcher for this
	// task. This happens when this task is created to implement a
	// Kubernetes-specific configuration, i.e., there is no user container to
	// run. It publishes execution details to mlmd in driver and takes care of
	// caching, which are usually done in launcher. We also skip creating the
	// podspecpatch in these cases.
	_, isKubernetesPlatformOp := dummyImages[opts.Container.Image]
	if isKubernetesPlatformOp {
		// To be consistent with other artifacts, the driver registers log
		// artifacts to MLMD and the launcher publishes them to the object
		// store. This pattern does not work for kubernetesPlatformOps because
		// they have no launcher. There's no point in registering logs that
		// won't be published. Consequently, when we know we're dealing with
		// kubernetesPlatformOps, we set publishLogs to "false". We can amend
		// this when we update the driver to publish logs directly.
		opts.PublishLogs = "false"
	}

	if execution.WillTrigger() {
		executorInput.Outputs = provisionOutputs(
			pipeline.GetPipelineRoot(),
			opts.Task.GetTaskInfo().GetName(),
			opts.Component.GetOutputDefinitions(),
			uuid.NewString(),
			opts.PublishLogs,
		)
	}

	ecfg, err := metadata.GenerateExecutionConfig(executorInput)
	if err != nil {
		return execution, err
	}
	ecfg.TaskName = opts.Task.GetTaskInfo().GetName()
	ecfg.ExecutionType = metadata.ContainerExecutionTypeName
	ecfg.ParentDagID = dag.Execution.GetID()
	ecfg.IterationIndex = iterationIndex
	ecfg.NotTriggered = !execution.WillTrigger()

	if isKubernetesPlatformOp {
		return execution, kubernetesPlatformOps(ctx, mlmd, cacheClient, execution, ecfg, &opts)
	}

	// Generate fingerprint and MLMD ID for cache
	fingerPrint, cachedMLMDExecutionID, err := getFingerPrintsAndID(execution, &opts, cacheClient)
	if err != nil {
		return execution, err
	}
	ecfg.CachedMLMDExecutionID = cachedMLMDExecutionID
	ecfg.FingerPrint = fingerPrint

	// TODO(Bobgy): change execution state to pending, because this is driver, execution hasn't started.
	createdExecution, err := mlmd.CreateExecution(ctx, pipeline, ecfg)

	if err != nil {
		return execution, err
	}
	glog.Infof("Created execution: %s", createdExecution)
	execution.ID = createdExecution.GetID()
	if !execution.WillTrigger() {
		return execution, nil
	}

	// Use cache and skip launcher if all contions met:
	// (1) Cache is enabled
	// (2) CachedMLMDExecutionID is non-empty, which means a cache entry exists
	cached := false
	execution.Cached = &cached
	if opts.Task.GetCachingOptions().GetEnableCache() && ecfg.CachedMLMDExecutionID != "" {
		executorOutput, outputArtifacts, err := reuseCachedOutputs(ctx, execution.ExecutorInput, mlmd, ecfg.CachedMLMDExecutionID)
		if err != nil {
			return execution, err
		}
		// TODO(Bobgy): upload output artifacts.
		// TODO(Bobgy): when adding artifacts, we will need execution.pipeline to be non-nil, because we need
		// to publish output artifacts to the context too.
		if err := mlmd.PublishExecution(ctx, createdExecution, executorOutput.GetParameterValues(), outputArtifacts, pb.Execution_CACHED); err != nil {
			return execution, fmt.Errorf("failed to publish cached execution: %w", err)
		}
		glog.Infof("Use cache for task %s", opts.Task.GetTaskInfo().GetName())
		*execution.Cached = true
		return execution, nil
	}

<<<<<<< HEAD
	podSpec, err := initPodSpecPatch(
		opts.Container,
		opts.Component,
		executorInput,
		execution.ID,
		opts.PipelineName,
		opts.RunID,
		opts.PipelineLogLevel,
		opts.PublishLogs,
	)
=======
	podSpec, err := initPodSpecPatch(opts.Container, opts.Component, executorInput, execution.ID, opts.PipelineName, opts.RunID, opts.PipelineLogLevel, opts.MLPipelineTLSEnabled, opts.MLMDServerAddress, opts.MLMDServerPort, opts.MLMDTLSEnabled, opts.CaCertPath)
>>>>>>> 6a3e1717
	if err != nil {
		return execution, err
	}
	if opts.KubernetesExecutorConfig != nil {
		inputParams, _, err := dag.Execution.GetParameters()
		if err != nil {
			return nil, fmt.Errorf("failed to fetch input parameters from execution: %w", err)
		}
		err = extendPodSpecPatch(ctx, podSpec, opts, dag, pipeline, mlmd, inputParams)
		if err != nil {
			return execution, err
		}
	}
	podSpecPatchBytes, err := json.Marshal(podSpec)
	if err != nil {
		return execution, fmt.Errorf("JSON marshaling pod spec patch: %w", err)
	}
	execution.PodSpecPatch = string(podSpecPatchBytes)
	return execution, nil
}

// getPodResource will accept the new field that accepts placeholders (e.g. resourceMemoryLimit) and the old float64
// field (e.g. memoryLimit) and return the resolved value as a Quantity. If the returned Quantity is nil, it was not set
// by the user. If the new field is set, the old field is ignored.
func getPodResource(
	new string, old float64, executorInput *pipelinespec.ExecutorInput, oldFmtStr string,
) (*k8sres.Quantity, error) {
	var resolved string

	if new != "" {
		var err error

		resolved, err = resolvePodSpecInputRuntimeParameter(new, executorInput)
		if err != nil {
			return nil, fmt.Errorf("failed to resolve executor input when retrieving pod resource: %w", err)
		}
	} else if old != 0 {
		resolved = fmt.Sprintf(oldFmtStr, old)
	} else {
		return nil, nil
	}

	q, err := k8sres.ParseQuantity(resolved)
	if err != nil {
		return nil, err
	}

	return &q, nil
}

// initPodSpecPatch generates a strategic merge patch for pod spec, it is merged
// to container base template generated in compiler/container.go. Therefore, only
// dynamic values are patched here. The volume mounts / configmap mounts are
// defined in compiler, because they are static.
func initPodSpecPatch(
	container *pipelinespec.PipelineDeploymentConfig_PipelineContainerSpec,
	componentSpec *pipelinespec.ComponentSpec,
	executorInput *pipelinespec.ExecutorInput,
	executionID int64,
	pipelineName string,
	runID string,
	pipelineLogLevel string,
<<<<<<< HEAD
	publishLogs string,
=======
	mlPipelineTLSEnabled bool,
	mlmdServerAddress string,
	mlmdServerPort string,
	mlmdTLSEnabled bool,
	caCertPath string,
>>>>>>> 6a3e1717
) (*k8score.PodSpec, error) {
	executorInputJSON, err := protojson.Marshal(executorInput)
	if err != nil {
		return nil, fmt.Errorf("failed to init podSpecPatch: %w", err)
	}
	componentJSON, err := protojson.Marshal(componentSpec)
	if err != nil {
		return nil, fmt.Errorf("failed to init podSpecPatch: %w", err)
	}

	// Convert environment variables
	userEnvVar := make([]k8score.EnvVar, 0)
	for _, envVar := range container.GetEnv() {
		userEnvVar = append(userEnvVar, k8score.EnvVar{Name: envVar.GetName(), Value: envVar.GetValue()})
	}

	userEnvVar = append(userEnvVar, proxy.GetConfig().GetEnvVars()...)

	userCmdArgs := make([]string, 0, len(container.Command)+len(container.Args))
	userCmdArgs = append(userCmdArgs, container.Command...)
	userCmdArgs = append(userCmdArgs, container.Args...)
	launcherCmd := []string{
		component.KFPLauncherPath,
		// TODO(Bobgy): no need to pass pipeline_name and run_id, these info can be fetched via pipeline context and pipeline run context which have been created by root DAG driver.
		"--pipeline_name", pipelineName,
		"--run_id", runID,
		"--execution_id", fmt.Sprintf("%v", executionID),
		"--executor_input", string(executorInputJSON),
		"--component_spec", string(componentJSON),
		"--pod_name",
		fmt.Sprintf("$(%s)", component.EnvPodName),
		"--pod_uid",
		fmt.Sprintf("$(%s)", component.EnvPodUID),
<<<<<<< HEAD
		"--mlmd_server_address",
		fmt.Sprintf("$(%s)", component.EnvMetadataHost),
		"--mlmd_server_port",
		fmt.Sprintf("$(%s)", component.EnvMetadataPort),
		"--publish_logs", publishLogs,
=======
		"--mlmd_server_address", mlmdServerAddress,
		"--mlmd_server_port", mlmdServerPort,
		"--metadataTLSEnabled", fmt.Sprintf("%v", mlmdTLSEnabled),
		"--mlPipelineServiceTLSEnabled",
		fmt.Sprintf("%v", mlPipelineTLSEnabled),
		"--ca_cert_path", caCertPath,
>>>>>>> 6a3e1717
	}
	if pipelineLogLevel != "1" {
		// Add log level to user code launcher if not default (set to 1)
		launcherCmd = append(launcherCmd, "--log_level", pipelineLogLevel)
	}
	if publishLogs == "true" {
		launcherCmd = append(launcherCmd, "--publish_logs", publishLogs)
	}
	launcherCmd = append(launcherCmd, "--") // separater before user command and args
	res := k8score.ResourceRequirements{
		Limits:   map[k8score.ResourceName]k8sres.Quantity{},
		Requests: map[k8score.ResourceName]k8sres.Quantity{},
	}

	memoryLimit, err := getPodResource(
		container.GetResources().GetResourceMemoryLimit(),
		container.GetResources().GetMemoryLimit(),
		executorInput,
		"%vG",
	)
	if err != nil {
		return nil, fmt.Errorf("failed to init podSpecPatch: %w", err)
	}
	if memoryLimit != nil {
		res.Limits[k8score.ResourceMemory] = *memoryLimit
	}

	memoryRequest, err := getPodResource(
		container.GetResources().GetResourceMemoryRequest(),
		container.GetResources().GetMemoryRequest(),
		executorInput,
		"%vG",
	)
	if err != nil {
		return nil, fmt.Errorf("failed to init podSpecPatch: %w", err)
	}
	if memoryRequest != nil {
		res.Requests[k8score.ResourceMemory] = *memoryRequest
	}

	cpuLimit, err := getPodResource(
		container.GetResources().GetResourceCpuLimit(),
		container.GetResources().GetCpuLimit(),
		executorInput,
		"%v",
	)
	if err != nil {
		return nil, fmt.Errorf("failed to init podSpecPatch: %w", err)
	}
	if cpuLimit != nil {
		res.Limits[k8score.ResourceCPU] = *cpuLimit
	}

	cpuRequest, err := getPodResource(
		container.GetResources().GetResourceCpuRequest(),
		container.GetResources().GetCpuRequest(),
		executorInput,
		"%v",
	)
	if err != nil {
		return nil, fmt.Errorf("failed to init podSpecPatch: %w", err)
	}
	if cpuRequest != nil {
		res.Requests[k8score.ResourceCPU] = *cpuRequest
	}

	accelerator := container.GetResources().GetAccelerator()
	if accelerator != nil {
		var acceleratorType string
		if accelerator.GetResourceType() != "" {
			acceleratorType, err = resolvePodSpecInputRuntimeParameter(accelerator.GetResourceType(), executorInput)
			if err != nil {
				return nil, fmt.Errorf("failed to init podSpecPatch: %w", err)
			}
		} else if accelerator.GetType() != "" {
			acceleratorType = accelerator.GetType()
		}

		var acceleratorCount string

		if accelerator.GetResourceCount() != "" {
			var err error

			acceleratorCount, err = resolvePodSpecInputRuntimeParameter(accelerator.GetResourceCount(), executorInput)
			if err != nil {
				return nil, fmt.Errorf("failed to init podSpecPatch: %w", err)
			}
		} else if accelerator.Count > 0 {
			acceleratorCount = fmt.Sprintf("%v", accelerator.GetCount())
		}

		if acceleratorType != "" && acceleratorCount != "" {
			q, err := k8sres.ParseQuantity(acceleratorCount)
			if err != nil {
				return nil, fmt.Errorf("failed to init podSpecPatch: %w", err)
			}
			res.Limits[k8score.ResourceName(acceleratorType)] = q
		}
	}

	containerImage, err := resolvePodSpecInputRuntimeParameter(container.Image, executorInput)
	if err != nil {
		return nil, fmt.Errorf("failed to init podSpecPatch: %w", err)
	}
	podSpec := &k8score.PodSpec{
		Containers: []k8score.Container{{
			Name:      "main", // argo task user container is always called "main"
			Command:   launcherCmd,
			Args:      userCmdArgs,
			Image:     containerImage,
			Resources: res,
			Env:       userEnvVar,
		}},
	}

	addModelcarsToPodSpec(executorInput.GetInputs().GetArtifacts(), userEnvVar, podSpec)

	return podSpec, nil
}

// addModelcarsToPodSpec will patch the pod spec if there are any input artifacts in the Modelcar format.
// Much of this logic is based on KServe:
// https://github.com/kserve/kserve/blob/v0.14.1/pkg/webhook/admission/pod/storage_initializer_injector.go#L131
func addModelcarsToPodSpec(
	artifacts map[string]*pipelinespec.ArtifactList,
	userEnvVar []k8score.EnvVar,
	podSpec *k8score.PodSpec,
) {
	// We need to add Modelcar containers and volumes in a deterministic order so that we can have stable naming of
	// containers and volumes. The approach taken is sorting by input artifact name and then leveraging the index
	// as a suffix to Modelcar containers and volumes added to the pod spec. The artifact name cannot be directly used
	// as it may not be a compatible Kubernetes object name.
	modelcarArtifacts := map[string]*pipelinespec.RuntimeArtifact{}
	modelcarArtifactNames := []string{}

	for name, artifactList := range artifacts {
		if len(artifactList.Artifacts) == 0 {
			continue
		}

		// Following the convention of downloadArtifacts in the launcher to only look at the first in the list.
		inputArtifact := artifactList.Artifacts[0]

		// This should ideally verify that this is also a model input artifact, but this metadata doesn't seem to
		// be set on inputArtifact.
		if !strings.HasPrefix(inputArtifact.Uri, "oci://") {
			continue
		}

		modelcarArtifacts[name] = inputArtifact
		modelcarArtifactNames = append(modelcarArtifactNames, name)
	}

	slices.Sort(modelcarArtifactNames)

	for i, name := range modelcarArtifactNames {
		inputArtifact := modelcarArtifacts[name]

		localPath, err := component.LocalPathForURI(inputArtifact.Uri)
		if err != nil {
			continue
		}

		// If there is at least one Modelcar image, then shareProcessNamespace must be enabled.
		trueVal := true
		podSpec.ShareProcessNamespace = &trueVal

		image := strings.TrimPrefix(inputArtifact.Uri, "oci://")

		podSpec.InitContainers = append(
			podSpec.InitContainers,
			k8score.Container{
				Name:  fmt.Sprintf("oci-prepull-%d", i),
				Image: image,
				Command: []string{
					"sh",
					"-c",
					// Check that the expected models directory exists
					// Taken from KServe:
					// https://github.com/kserve/kserve/blob/v0.14.1/pkg/webhook/admission/pod/storage_initializer_injector.go#L732
					"echo 'Pre-fetching modelcar " + image + ": ' && [ -d /models ] && " +
						"[ \"$$(ls -A /models)\" ] && echo 'OK ... Prefetched and valid (/models exists)' || " +
						"(echo 'NOK ... Prefetched but modelcar is invalid (/models does not exist or is empty)' && " +
						" exit 1)",
				},
				Env:                      userEnvVar,
				TerminationMessagePolicy: k8score.TerminationMessageFallbackToLogsOnError,
			},
		)

		volumeName := fmt.Sprintf("oci-%d", i)

		podSpec.Volumes = append(
			podSpec.Volumes,
			k8score.Volume{
				Name: volumeName,
				VolumeSource: k8score.VolumeSource{
					EmptyDir: &k8score.EmptyDirVolumeSource{},
				},
			},
		)

		mountPath := strings.TrimSuffix(localPath, "/models")

		emptyDirVolumeMount := k8score.VolumeMount{
			Name:      volumeName,
			MountPath: mountPath,
			SubPath:   strings.TrimPrefix(mountPath, "/oci/"),
		}

		podSpec.Containers[0].VolumeMounts = append(podSpec.Containers[0].VolumeMounts, emptyDirVolumeMount)

		podSpec.Containers = append(
			podSpec.Containers,
			k8score.Container{
				Name:            fmt.Sprintf("oci-%d", i),
				Image:           image,
				ImagePullPolicy: "IfNotPresent",
				Env:             userEnvVar,
				VolumeMounts:    []k8score.VolumeMount{emptyDirVolumeMount},
				Command: []string{
					"sh",
					"-c",
					// $$$$ gets escaped by YAML to $$, which is the current PID
					// This container will sleep until the main container finishes execution and
					// communicates its exit via a file creation, at which point this container
					// will then also exit.
					// This approach is taken instead of having the main container send a SIGHUP to the
					// sleep process to avoid the need for the SYS_PTRACE capability which is not always available
					// depending on the security context restrictions.
					// This approach is inspired by KServe:
					// https://github.com/kserve/kserve/blob/v0.14.1/pkg/webhook/admission/pod/storage_initializer_injector.go#L732
					fmt.Sprintf(
						"ln -s /proc/$$$$/root/models \"%s\" && "+
							"echo \"Running Modelcar container...\" && "+
							"until [ -f \"%s/launcher-complete\" ]; do sleep 1; done",
						localPath, mountPath,
					),
				},
				TerminationMessagePolicy: k8score.TerminationMessageFallbackToLogsOnError,
			},
		)
	}
}

// Extends the PodSpec to include Kubernetes-specific executor config.
// inputParams is a map of the input parameter name to a resolvable value.
func extendPodSpecPatch(
	ctx context.Context,
	podSpec *k8score.PodSpec,
	opts Options,
	dag *metadata.DAG,
	pipeline *metadata.Pipeline,
	mlmd *metadata.Client,
	inputParams map[string]*structpb.Value,
) error {
	kubernetesExecutorConfig := opts.KubernetesExecutorConfig

	// Return an error if the podSpec has no user container.
	if len(podSpec.Containers) == 0 {
		return fmt.Errorf("failed to patch the pod with kubernetes-specific config due to missing user container: %v", podSpec)
	}

	// Get volume mount information
	if kubernetesExecutorConfig.GetPvcMount() != nil {
		volumeMounts, volumes, err := makeVolumeMountPatch(ctx, opts, kubernetesExecutorConfig.GetPvcMount(),
			dag, pipeline, mlmd, inputParams)
		if err != nil {
			return fmt.Errorf("failed to extract volume mount info: %w", err)
		}
		podSpec.Volumes = append(podSpec.Volumes, volumes...)
		// We assume that the user container always gets executed first within a pod.
		podSpec.Containers[0].VolumeMounts = append(podSpec.Containers[0].VolumeMounts, volumeMounts...)
	}

	// Get image pull policy
	pullPolicy := kubernetesExecutorConfig.GetImagePullPolicy()
	if pullPolicy != "" {
		policies := []string{"Always", "Never", "IfNotPresent"}
		found := false
		for _, value := range policies {
			if value == pullPolicy {
				found = true
				break
			}
		}
		if !found {
			return fmt.Errorf("unsupported value: %s. ImagePullPolicy should be one of 'Always', 'Never' or 'IfNotPresent'", pullPolicy)
		}
		// We assume that the user container always gets executed first within a pod.
		podSpec.Containers[0].ImagePullPolicy = k8score.PullPolicy(pullPolicy)
	}

	// Get node selector information
	if kubernetesExecutorConfig.GetNodeSelector() != nil {
		if kubernetesExecutorConfig.GetNodeSelector().GetNodeSelectorJson() != nil {
			var nodeSelector map[string]string
			err := resolveK8sJsonParameter(ctx, opts, dag, pipeline, mlmd,
				kubernetesExecutorConfig.GetNodeSelector().GetNodeSelectorJson(), inputParams, &nodeSelector)
			if err != nil {
				return fmt.Errorf("failed to resolve node selector: %w", err)
			}
			podSpec.NodeSelector = nodeSelector
		} else {
			podSpec.NodeSelector = kubernetesExecutorConfig.GetNodeSelector().GetLabels()
		}
	}

	if tolerations := kubernetesExecutorConfig.GetTolerations(); tolerations != nil {
		var k8sTolerations []k8score.Toleration

		glog.Infof("Tolerations passed: %+v", tolerations)

		for _, toleration := range tolerations {
			if toleration != nil {
				k8sToleration := &k8score.Toleration{}
				if toleration.TolerationJson != nil {
					resolvedParam, err := resolveInputParameter(ctx, dag, pipeline, opts, mlmd,
						toleration.GetTolerationJson(), inputParams)
					if err != nil {
						return fmt.Errorf("failed to resolve toleration: %w", err)
					}

					// TolerationJson can be either a single toleration or list of tolerations
					// the field accepts both, and in both cases the tolerations are appended
					// to the total executor pod toleration list.
					var paramJSON []byte
					isSingleToleration := resolvedParam.GetStructValue() != nil
					isListToleration := resolvedParam.GetListValue() != nil
					if isSingleToleration {
						paramJSON, err = resolvedParam.GetStructValue().MarshalJSON()
						if err != nil {
							return err
						}
						var singleToleration k8score.Toleration
						if err = json.Unmarshal(paramJSON, &singleToleration); err != nil {
							return fmt.Errorf("failed to marshal single toleration to json: %w", err)
						}
						k8sTolerations = append(k8sTolerations, singleToleration)
					} else if isListToleration {
						paramJSON, err = resolvedParam.GetListValue().MarshalJSON()
						if err != nil {
							return err
						}
						var k8sTolerationsList []k8score.Toleration
						if err = json.Unmarshal(paramJSON, &k8sTolerationsList); err != nil {
							return fmt.Errorf("failed to marshal list toleration to json: %w", err)
						}
						k8sTolerations = append(k8sTolerations, k8sTolerationsList...)
					} else {
						return fmt.Errorf("encountered unexpected toleration proto value, "+
							"must be either struct or list type: %w", err)
					}
				} else {
					k8sToleration.Key = toleration.Key
					k8sToleration.Operator = k8score.TolerationOperator(toleration.Operator)
					k8sToleration.Value = toleration.Value
					k8sToleration.Effect = k8score.TaintEffect(toleration.Effect)
					k8sToleration.TolerationSeconds = toleration.TolerationSeconds
					k8sTolerations = append(k8sTolerations, *k8sToleration)
				}

			}
		}
		podSpec.Tolerations = k8sTolerations
	}

	// Get secret mount information
	for _, secretAsVolume := range kubernetesExecutorConfig.GetSecretAsVolume() {
		var secretName string
		if secretAsVolume.SecretNameParameter != nil {
			resolvedSecretName, err := resolveInputParameterStr(ctx, dag, pipeline, opts, mlmd,
				secretAsVolume.SecretNameParameter, inputParams)
			if err != nil {
				return fmt.Errorf("failed to resolve secret name: %w", err)
			}
			secretName = resolvedSecretName.GetStringValue()
		} else if secretAsVolume.SecretName != "" {
			secretName = secretAsVolume.SecretName
		} else {
			return fmt.Errorf("missing either SecretName or SecretNameParameter for secret volume in executor config")
		}

		optional := secretAsVolume.Optional != nil && *secretAsVolume.Optional
		secretVolume := k8score.Volume{
			Name: secretName,
			VolumeSource: k8score.VolumeSource{
				Secret: &k8score.SecretVolumeSource{
					SecretName: secretName,
					Optional:   &optional,
				},
			},
		}
		secretVolumeMount := k8score.VolumeMount{
			Name:      secretName,
			MountPath: secretAsVolume.GetMountPath(),
		}
		podSpec.Volumes = append(podSpec.Volumes, secretVolume)
		podSpec.Containers[0].VolumeMounts = append(podSpec.Containers[0].VolumeMounts, secretVolumeMount)
	}

	// Get secret env information
	for _, secretAsEnv := range kubernetesExecutorConfig.GetSecretAsEnv() {
		for _, keyToEnv := range secretAsEnv.GetKeyToEnv() {
			secretEnvVar := k8score.EnvVar{
				Name: keyToEnv.GetEnvVar(),
				ValueFrom: &k8score.EnvVarSource{
					SecretKeyRef: &k8score.SecretKeySelector{
						Key: keyToEnv.GetSecretKey(),
					},
				},
			}

			var secretName string
			if secretAsEnv.SecretNameParameter != nil {
				resolvedSecretName, err := resolveInputParameterStr(ctx, dag, pipeline, opts, mlmd,
					secretAsEnv.SecretNameParameter, inputParams)
				if err != nil {
					return fmt.Errorf("failed to resolve secret name: %w", err)
				}
				secretName = resolvedSecretName.GetStringValue()
			} else if secretAsEnv.SecretName != "" {
				secretName = secretAsEnv.SecretName
			} else {
				return fmt.Errorf("missing either SecretName or SecretNameParameter for " +
					"secret environment variable in executor config")
			}

			secretEnvVar.ValueFrom.SecretKeyRef.LocalObjectReference.Name = secretName
			podSpec.Containers[0].Env = append(podSpec.Containers[0].Env, secretEnvVar)
		}
	}

	// Get config map mount information
	for _, configMapAsVolume := range kubernetesExecutorConfig.GetConfigMapAsVolume() {
		var configMapName string
		if configMapAsVolume.ConfigMapNameParameter != nil {
			resolvedSecretName, err := resolveInputParameterStr(ctx, dag, pipeline, opts, mlmd,
				configMapAsVolume.ConfigMapNameParameter, inputParams)
			if err != nil {
				return fmt.Errorf("failed to resolve configmap name: %w", err)
			}
			configMapName = resolvedSecretName.GetStringValue()
		} else if configMapAsVolume.ConfigMapName != "" {
			configMapName = configMapAsVolume.ConfigMapName
		} else {
			return fmt.Errorf("missing either ConfigMapName or ConfigNameParameter for config volume in executor config")
		}

		optional := configMapAsVolume.Optional != nil && *configMapAsVolume.Optional
		configMapVolume := k8score.Volume{
			Name: configMapName,
			VolumeSource: k8score.VolumeSource{
				ConfigMap: &k8score.ConfigMapVolumeSource{
					LocalObjectReference: k8score.LocalObjectReference{
						Name: configMapName,
					},
					Optional: &optional,
				},
			},
		}
		configMapVolumeMount := k8score.VolumeMount{
			Name:      configMapName,
			MountPath: configMapAsVolume.GetMountPath(),
		}
		podSpec.Volumes = append(podSpec.Volumes, configMapVolume)
		podSpec.Containers[0].VolumeMounts = append(podSpec.Containers[0].VolumeMounts, configMapVolumeMount)
	}

	// Get config map env information
	for _, configMapAsEnv := range kubernetesExecutorConfig.GetConfigMapAsEnv() {
		for _, keyToEnv := range configMapAsEnv.GetKeyToEnv() {
			configMapEnvVar := k8score.EnvVar{
				Name: keyToEnv.GetEnvVar(),
				ValueFrom: &k8score.EnvVarSource{
					ConfigMapKeyRef: &k8score.ConfigMapKeySelector{
						Key: keyToEnv.GetConfigMapKey(),
					},
				},
			}

			var configMapName string
			if configMapAsEnv.ConfigMapNameParameter != nil {
				resolvedSecretName, err := resolveInputParameterStr(ctx, dag, pipeline, opts, mlmd,
					configMapAsEnv.ConfigMapNameParameter, inputParams)
				if err != nil {
					return fmt.Errorf("failed to resolve configmap name: %w", err)
				}
				configMapName = resolvedSecretName.GetStringValue()
			} else if configMapAsEnv.ConfigMapName != "" {
				configMapName = configMapAsEnv.ConfigMapName
			} else {
				return fmt.Errorf("missing either ConfigMapName or ConfigNameParameter for " +
					"configmap environment variable in executor config")
			}

			configMapEnvVar.ValueFrom.ConfigMapKeyRef.LocalObjectReference.Name = configMapName
			podSpec.Containers[0].Env = append(podSpec.Containers[0].Env, configMapEnvVar)
		}
	}

	// Get image pull secret information
	for _, imagePullSecret := range kubernetesExecutorConfig.GetImagePullSecret() {
		var secretName string
		if imagePullSecret.SecretNameParameter != nil {
			resolvedSecretName, err := resolveInputParameterStr(ctx, dag, pipeline, opts, mlmd,
				imagePullSecret.SecretNameParameter, inputParams)
			if err != nil {
				return fmt.Errorf("failed to resolve image pull secret name: %w", err)
			}
			secretName = resolvedSecretName.GetStringValue()
		} else if imagePullSecret.SecretName != "" {
			secretName = imagePullSecret.SecretName
		} else {
			return fmt.Errorf("missing either SecretName or SecretNameParameter " +
				"for image pull secret in executor config")
		}

		podSpec.ImagePullSecrets = append(
			podSpec.ImagePullSecrets,
			k8score.LocalObjectReference{
				Name: secretName,
			},
		)
	}

	// Get Kubernetes FieldPath Env information
	for _, fieldPathAsEnv := range kubernetesExecutorConfig.GetFieldPathAsEnv() {
		fieldPathEnvVar := k8score.EnvVar{
			Name: fieldPathAsEnv.GetName(),
			ValueFrom: &k8score.EnvVarSource{
				FieldRef: &k8score.ObjectFieldSelector{
					FieldPath: fieldPathAsEnv.GetFieldPath(),
				},
			},
		}
		podSpec.Containers[0].Env = append(podSpec.Containers[0].Env, fieldPathEnvVar)
	}

	// Get container timeout information
	timeout := kubernetesExecutorConfig.GetActiveDeadlineSeconds()
	if timeout > 0 {
		podSpec.ActiveDeadlineSeconds = &timeout
	}

	// Get Pod Generic Ephemeral volume information
	for _, ephemeralVolumeSpec := range kubernetesExecutorConfig.GetGenericEphemeralVolume() {
		var accessModes []k8score.PersistentVolumeAccessMode
		for _, value := range ephemeralVolumeSpec.GetAccessModes() {
			accessModes = append(accessModes, accessModeMap[value])
		}
		var storageClassName *string
		storageClassName = nil
		if !ephemeralVolumeSpec.GetDefaultStorageClass() {
			_storageClassName := ephemeralVolumeSpec.GetStorageClassName()
			storageClassName = &_storageClassName
		}
		ephemeralVolume := k8score.Volume{
			Name: ephemeralVolumeSpec.GetVolumeName(),
			VolumeSource: k8score.VolumeSource{
				Ephemeral: &k8score.EphemeralVolumeSource{
					VolumeClaimTemplate: &k8score.PersistentVolumeClaimTemplate{
						ObjectMeta: metav1.ObjectMeta{
							Labels:      ephemeralVolumeSpec.GetMetadata().GetLabels(),
							Annotations: ephemeralVolumeSpec.GetMetadata().GetAnnotations(),
						},
						Spec: k8score.PersistentVolumeClaimSpec{
							AccessModes: accessModes,
							Resources: k8score.VolumeResourceRequirements{
								Requests: k8score.ResourceList{
									k8score.ResourceStorage: k8sres.MustParse(ephemeralVolumeSpec.GetSize()),
								},
							},
							StorageClassName: storageClassName,
						},
					},
				},
			},
		}
		ephemeralVolumeMount := k8score.VolumeMount{
			Name:      ephemeralVolumeSpec.GetVolumeName(),
			MountPath: ephemeralVolumeSpec.GetMountPath(),
		}
		podSpec.Volumes = append(podSpec.Volumes, ephemeralVolume)
		podSpec.Containers[0].VolumeMounts = append(podSpec.Containers[0].VolumeMounts, ephemeralVolumeMount)
	}

	// EmptyDirMounts
	for _, emptyDirVolumeSpec := range kubernetesExecutorConfig.GetEmptyDirMounts() {
		var sizeLimitResource *k8sres.Quantity
		if emptyDirVolumeSpec.GetSizeLimit() != "" {
			r := k8sres.MustParse(emptyDirVolumeSpec.GetSizeLimit())
			sizeLimitResource = &r
		}

		emptyDirVolume := k8score.Volume{
			Name: emptyDirVolumeSpec.GetVolumeName(),
			VolumeSource: k8score.VolumeSource{
				EmptyDir: &k8score.EmptyDirVolumeSource{
					Medium:    k8score.StorageMedium(emptyDirVolumeSpec.GetMedium()),
					SizeLimit: sizeLimitResource,
				},
			},
		}
		emptyDirVolumeMount := k8score.VolumeMount{
			Name:      emptyDirVolumeSpec.GetVolumeName(),
			MountPath: emptyDirVolumeSpec.GetMountPath(),
		}

		podSpec.Volumes = append(podSpec.Volumes, emptyDirVolume)
		podSpec.Containers[0].VolumeMounts = append(podSpec.Containers[0].VolumeMounts, emptyDirVolumeMount)
	}

	return nil
}

// TODO(Bobgy): merge DAG driver and container driver, because they are very similar.
func DAG(ctx context.Context, opts Options, mlmd *metadata.Client) (execution *Execution, err error) {
	defer func() {
		if err != nil {
			err = fmt.Errorf("driver.DAG(%s) failed: %w", opts.info(), err)
		}
	}()
	b, _ := json.Marshal(opts)
	glog.V(4).Info("DAG opts: ", string(b))
	err = validateDAG(opts)
	if err != nil {
		return nil, err
	}
	var iterationIndex *int
	if opts.IterationIndex >= 0 {
		index := opts.IterationIndex
		iterationIndex = &index
	}
	// TODO(Bobgy): there's no need to pass any parameters, because pipeline
	// and pipeline run context have been created by root DAG driver.
	pipeline, err := mlmd.GetPipeline(ctx, opts.PipelineName, opts.RunID, "", "", "", "")
	if err != nil {
		return nil, err
	}
	dag, err := mlmd.GetDAG(ctx, opts.DAGExecutionID)
	if err != nil {
		return nil, err
	}
	glog.Infof("parent DAG: %+v", dag.Execution)
	expr, err := expression.New()
	if err != nil {
		return nil, err
	}
	inputs, err := resolveInputs(ctx, dag, iterationIndex, pipeline, opts, mlmd, expr)
	if err != nil {
		return nil, err
	}
	executorInput := &pipelinespec.ExecutorInput{
		Inputs: inputs,
	}
	glog.Infof("executorInput value: %+v", executorInput)
	execution = &Execution{ExecutorInput: executorInput}
	condition := opts.Task.GetTriggerPolicy().GetCondition()
	if condition != "" {
		willTrigger, err := expr.Condition(executorInput, condition)
		if err != nil {
			return execution, err
		}
		execution.Condition = &willTrigger
	}
	ecfg, err := metadata.GenerateExecutionConfig(executorInput)
	if err != nil {
		return execution, err
	}
	ecfg.TaskName = opts.Task.GetTaskInfo().GetName()
	ecfg.ExecutionType = metadata.DagExecutionTypeName
	ecfg.ParentDagID = dag.Execution.GetID()
	ecfg.IterationIndex = iterationIndex
	ecfg.NotTriggered = !execution.WillTrigger()

	// Handle writing output parameters to MLMD.
	ecfg.OutputParameters = opts.Component.GetDag().GetOutputs().GetParameters()
	glog.V(4).Info("outputParameters: ", ecfg.OutputParameters)

	// Handle writing output artifacts to MLMD.
	ecfg.OutputArtifacts = opts.Component.GetDag().GetOutputs().GetArtifacts()
	glog.V(4).Info("outputArtifacts: ", ecfg.OutputArtifacts)

	totalDagTasks := len(opts.Component.GetDag().GetTasks())
	ecfg.TotalDagTasks = &totalDagTasks
	glog.V(4).Info("totalDagTasks: ", *ecfg.TotalDagTasks)

	if opts.Task.GetArtifactIterator() != nil {
		return execution, fmt.Errorf("ArtifactIterator is not implemented")
	}
	isIterator := opts.Task.GetParameterIterator() != nil && opts.IterationIndex < 0
	// Fan out iterations
	if execution.WillTrigger() && isIterator {
		iterator := opts.Task.GetParameterIterator()
		report := func(err error) error {
			return fmt.Errorf("iterating on item input %q failed: %w", iterator.GetItemInput(), err)
		}
		// Check the items type of parameterIterator:
		// It can be "inputParameter" or "Raw"
		var value *structpb.Value
		switch iterator.GetItems().GetKind().(type) {
		case *pipelinespec.ParameterIteratorSpec_ItemsSpec_InputParameter:
			var ok bool
			value, ok = executorInput.GetInputs().GetParameterValues()[iterator.GetItems().GetInputParameter()]
			if !ok {
				return execution, report(fmt.Errorf("cannot find input parameter"))
			}
		case *pipelinespec.ParameterIteratorSpec_ItemsSpec_Raw:
			value_raw := iterator.GetItems().GetRaw()
			var unmarshalled_raw interface{}
			err = json.Unmarshal([]byte(value_raw), &unmarshalled_raw)
			if err != nil {
				return execution, fmt.Errorf("error unmarshall raw string: %q", err)
			}
			value, err = structpb.NewValue(unmarshalled_raw)
			if err != nil {
				return execution, fmt.Errorf("error converting unmarshalled raw string into protobuf Value type: %q", err)
			}
			// Add the raw input to the executor input
			execution.ExecutorInput.Inputs.ParameterValues[iterator.GetItemInput()] = value
		default:
			return execution, fmt.Errorf("cannot find parameter iterator")
		}
		items, err := getItems(value)
		if err != nil {
			return execution, report(err)
		}
		count := len(items)
		ecfg.IterationCount = &count
		execution.IterationCount = &count
	}

	glog.V(4).Info("pipeline: ", pipeline)
	b, _ = json.Marshal(*ecfg)
	glog.V(4).Info("ecfg: ", string(b))
	glog.V(4).Infof("dag: %v", dag)

	// TODO(Bobgy): change execution state to pending, because this is driver, execution hasn't started.
	createdExecution, err := mlmd.CreateExecution(ctx, pipeline, ecfg)
	if err != nil {
		return execution, err
	}
	glog.Infof("Created execution: %s", createdExecution)
	execution.ID = createdExecution.GetID()
	return execution, nil
}

// Get iteration items from a structpb.Value.
// Return value may be
// * a list of JSON serializable structs
// * a list of structpb.Value
func getItems(value *structpb.Value) (items []*structpb.Value, err error) {
	switch v := value.GetKind().(type) {
	case *structpb.Value_ListValue:
		return v.ListValue.GetValues(), nil
	case *structpb.Value_StringValue:
		listValue := structpb.Value{}
		if err = listValue.UnmarshalJSON([]byte(v.StringValue)); err != nil {
			return nil, err
		}
		return listValue.GetListValue().GetValues(), nil
	default:
		return nil, fmt.Errorf("value of type %T cannot be iterated", v)
	}
}

func reuseCachedOutputs(ctx context.Context, executorInput *pipelinespec.ExecutorInput, mlmd *metadata.Client, cachedMLMDExecutionID string) (*pipelinespec.ExecutorOutput, []*metadata.OutputArtifact, error) {
	cachedMLMDExecutionIDInt64, err := strconv.ParseInt(cachedMLMDExecutionID, 10, 64)
	if err != nil {
		return nil, nil, fmt.Errorf("failure while transfering cachedMLMDExecutionID %s from string to int64: %w", cachedMLMDExecutionID, err)
	}
	execution, err := mlmd.GetExecution(ctx, cachedMLMDExecutionIDInt64)
	if err != nil {
		return nil, nil, fmt.Errorf("failure while getting execution of cachedMLMDExecutionID %v: %w", cachedMLMDExecutionIDInt64, err)
	}
	executorOutput := &pipelinespec.ExecutorOutput{
		Artifacts: map[string]*pipelinespec.ArtifactList{},
	}
	_, outputs, err := execution.GetParameters()
	if err != nil {
		return nil, nil, fmt.Errorf("failed to collect output parameters from cache: %w", err)
	}
	executorOutput.ParameterValues = outputs
	outputArtifacts, err := collectOutputArtifactMetadataFromCache(ctx, executorInput, cachedMLMDExecutionIDInt64, mlmd)
	if err != nil {
		return nil, nil, fmt.Errorf("failed collect output artifact metadata from cache: %w", err)
	}
	return executorOutput, outputArtifacts, nil
}

func collectOutputArtifactMetadataFromCache(ctx context.Context, executorInput *pipelinespec.ExecutorInput, cachedMLMDExecutionID int64, mlmd *metadata.Client) ([]*metadata.OutputArtifact, error) {
	outputArtifacts, err := mlmd.GetOutputArtifactsByExecutionId(ctx, cachedMLMDExecutionID)
	if err != nil {
		return nil, fmt.Errorf("failed to get MLMDOutputArtifactsByName by executionId %v: %w", cachedMLMDExecutionID, err)
	}

	// Register artifacts with MLMD.
	registeredMLMDArtifacts := make([]*metadata.OutputArtifact, 0, len(executorInput.GetOutputs().GetArtifacts()))
	for name, artifactList := range executorInput.GetOutputs().GetArtifacts() {
		if len(artifactList.Artifacts) == 0 {
			continue
		}
		artifact := artifactList.Artifacts[0]
		outputArtifact, ok := outputArtifacts[name]
		if !ok {
			return nil, fmt.Errorf("unable to find artifact with name %v in mlmd output artifacts", name)
		}
		outputArtifact.Schema = artifact.GetType().GetInstanceSchema()
		registeredMLMDArtifacts = append(registeredMLMDArtifacts, outputArtifact)
	}
	return registeredMLMDArtifacts, nil
}

func getFingerPrint(opts Options, executorInput *pipelinespec.ExecutorInput) (string, error) {
	outputParametersTypeMap := make(map[string]string)
	for outputParamName, outputParamSpec := range opts.Component.GetOutputDefinitions().GetParameters() {
		outputParametersTypeMap[outputParamName] = outputParamSpec.GetParameterType().String()
	}
	userCmdArgs := make([]string, 0, len(opts.Container.Command)+len(opts.Container.Args))
	userCmdArgs = append(userCmdArgs, opts.Container.Command...)
	userCmdArgs = append(userCmdArgs, opts.Container.Args...)

	cacheKey, err := cacheutils.GenerateCacheKey(executorInput.GetInputs(), executorInput.GetOutputs(), outputParametersTypeMap, userCmdArgs, opts.Container.Image)
	if err != nil {
		return "", fmt.Errorf("failure while generating CacheKey: %w", err)
	}
	fingerPrint, err := cacheutils.GenerateFingerPrint(cacheKey)
	return fingerPrint, err
}

func validateContainer(opts Options) (err error) {
	defer func() {
		if err != nil {
			err = fmt.Errorf("invalid container driver args: %w", err)
		}
	}()
	if opts.Container == nil {
		return fmt.Errorf("container spec is required")
	}
	return validateNonRoot(opts)
}

func validateDAG(opts Options) (err error) {
	defer func() {
		if err != nil {
			err = fmt.Errorf("invalid DAG driver args: %w", err)
		}
	}()
	if opts.Container != nil {
		return fmt.Errorf("container spec is unnecessary")
	}
	return validateNonRoot(opts)
}

func validateNonRoot(opts Options) error {
	if opts.PipelineName == "" {
		return fmt.Errorf("pipeline name is required")
	}
	if opts.RunID == "" {
		return fmt.Errorf("KFP run ID is required")
	}
	if opts.Component == nil {
		return fmt.Errorf("component spec is required")
	}
	if opts.Task.GetTaskInfo().GetName() == "" {
		return fmt.Errorf("task spec is required")
	}
	if opts.RuntimeConfig != nil {
		return fmt.Errorf("runtime config is unnecessary")
	}
	if opts.DAGExecutionID == 0 {
		return fmt.Errorf("DAG execution ID is required")
	}
	return nil
}

func resolveInputs(
	ctx context.Context,
	dag *metadata.DAG,
	iterationIndex *int,
	pipeline *metadata.Pipeline,
	opts Options,
	mlmd *metadata.Client,
	expr *expression.Expr,
) (inputs *pipelinespec.ExecutorInput_Inputs, err error) {
	defer func() {
		if err != nil {
			err = fmt.Errorf("failed to resolve inputs: %w", err)
		}
	}()

	task := opts.Task
	inputsSpec := opts.Component.GetInputDefinitions()

	glog.V(4).Infof("dag: %v", dag)
	glog.V(4).Infof("task: %v", task)
	inputParams, _, err := dag.Execution.GetParameters()
	if err != nil {
		return nil, err
	}
	inputArtifacts, err := mlmd.GetInputArtifactsByExecutionID(ctx, dag.Execution.GetID())
	if err != nil {
		return nil, err
	}
	glog.Infof("parent DAG input parameters: %+v, artifacts: %+v", inputParams, inputArtifacts)
	inputs = &pipelinespec.ExecutorInput_Inputs{
		ParameterValues: make(map[string]*structpb.Value),
		Artifacts:       make(map[string]*pipelinespec.ArtifactList),
	}
	isIterationDriver := iterationIndex != nil

	handleParameterExpressionSelector := func() error {
		for name, paramSpec := range task.GetInputs().GetParameters() {
			var selector string
			if selector = paramSpec.GetParameterExpressionSelector(); selector == "" {
				continue
			}
			wrap := func(e error) error {
				return fmt.Errorf("resolving parameter %q: evaluation of parameter expression selector %q failed: %w", name, selector, e)
			}
			value, ok := inputs.ParameterValues[name]
			if !ok {
				return wrap(fmt.Errorf("value not found in inputs"))
			}
			selected, err := expr.Select(value, selector)
			if err != nil {
				return wrap(err)
			}
			inputs.ParameterValues[name] = selected
		}
		return nil
	}
	handleParamTypeValidationAndConversion := func() error {
		// TODO(Bobgy): verify whether there are inputs not in the inputs spec.
		for name, spec := range inputsSpec.GetParameters() {
			if task.GetParameterIterator() != nil {
				if !isIterationDriver && task.GetParameterIterator().GetItemInput() == name {
					// It's expected that an iterator does not have iteration item input parameter,
					// because only iterations get the item input parameter.
					continue
				}
				if isIterationDriver && task.GetParameterIterator().GetItems().GetInputParameter() == name {
					// It's expected that an iteration does not have iteration items input parameter,
					// because only the iterator has it.
					continue
				}
			}
			value, hasValue := inputs.GetParameterValues()[name]

			// Handle when parameter does not have input value
			if !hasValue && !inputsSpec.GetParameters()[name].GetIsOptional() {
				// When parameter is not optional and there is no input value, first check if there is a default value,
				// if there is a default value, use it as the value of the parameter.
				// if there is no default value, report error.
				if inputsSpec.GetParameters()[name].GetDefaultValue() == nil {
					return fmt.Errorf("neither value nor default value provided for non-optional parameter %q", name)
				}
			} else if !hasValue && inputsSpec.GetParameters()[name].GetIsOptional() {
				// When parameter is optional and there is no input value, value comes from default value.
				// But we don't pass the default value here. They are resolved internally within the component.
				// Note: in the past the backend passed the default values into the component. This is a behavior change.
				// See discussion: https://github.com/kubeflow/pipelines/pull/8765#discussion_r1119477085
				continue
			}

			switch spec.GetParameterType() {
			case pipelinespec.ParameterType_STRING:
				_, isValueString := value.GetKind().(*structpb.Value_StringValue)
				if !isValueString {
					// TODO(Bobgy): discuss whether we want to allow auto type conversion
					// all parameter types can be consumed as JSON string
					text, err := metadata.PbValueToText(value)
					if err != nil {
						return fmt.Errorf("converting input parameter %q to string: %w", name, err)
					}
					inputs.GetParameterValues()[name] = structpb.NewStringValue(text)
				}
			default:
				typeMismatch := func(actual string) error {
					return fmt.Errorf("input parameter %q type mismatch: expect %s, got %s", name, spec.GetParameterType(), actual)
				}
				switch v := value.GetKind().(type) {
				case *structpb.Value_NullValue:
					return fmt.Errorf("got null for input parameter %q", name)
				case *structpb.Value_StringValue:
					// TODO(Bobgy): consider whether we support parsing string as JSON for any other types.
					if spec.GetParameterType() != pipelinespec.ParameterType_STRING {
						return typeMismatch("string")
					}
				case *structpb.Value_NumberValue:
					if spec.GetParameterType() != pipelinespec.ParameterType_NUMBER_DOUBLE && spec.GetParameterType() != pipelinespec.ParameterType_NUMBER_INTEGER {
						return typeMismatch("number")
					}
				case *structpb.Value_BoolValue:
					if spec.GetParameterType() != pipelinespec.ParameterType_BOOLEAN {
						return typeMismatch("bool")
					}
				case *structpb.Value_ListValue:
					if spec.GetParameterType() != pipelinespec.ParameterType_LIST {
						return typeMismatch("list")
					}
				case *structpb.Value_StructValue:
					if spec.GetParameterType() != pipelinespec.ParameterType_STRUCT {
						return typeMismatch("struct")
					}
				default:
					return fmt.Errorf("parameter %s has unknown protobuf.Value type: %T", name, v)
				}
			}
		}
		return nil
	}
	// this function has many branches, so it's hard to add more postprocess steps
	// TODO(Bobgy): consider splitting this function into several sub functions
	defer func() {
		if err == nil {
			err = handleParameterExpressionSelector()
		}
		if err == nil {
			err = handleParamTypeValidationAndConversion()
		}
	}()
	// resolve input parameters
	if isIterationDriver {
		// resolve inputs for iteration driver is very different
		artifacts, err := mlmd.GetInputArtifactsByExecutionID(ctx, dag.Execution.GetID())
		if err != nil {
			return nil, err
		}
		inputs.ParameterValues = inputParams
		inputs.Artifacts = artifacts
		switch {
		case task.GetArtifactIterator() != nil:
			return nil, fmt.Errorf("artifact iterator not implemented yet")
		case task.GetParameterIterator() != nil:
			var itemsInput string
			if task.GetParameterIterator().GetItems().GetInputParameter() != "" {
				// input comes from outside the component
				itemsInput = task.GetParameterIterator().GetItems().GetInputParameter()
			} else if task.GetParameterIterator().GetItemInput() != "" {
				// input comes from static input
				itemsInput = task.GetParameterIterator().GetItemInput()
			} else {
				return nil, fmt.Errorf("cannot retrieve parameter iterator")
			}
			items, err := getItems(inputs.ParameterValues[itemsInput])
			if err != nil {
				return nil, err
			}
			if *iterationIndex >= len(items) {
				return nil, fmt.Errorf("bug: %v items found, but getting index %v", len(items), *iterationIndex)
			}
			delete(inputs.ParameterValues, itemsInput)
			inputs.ParameterValues[task.GetParameterIterator().GetItemInput()] = items[*iterationIndex]
		default:
			return nil, fmt.Errorf("bug: iteration_index>=0, but task iterator is empty")
		}
		return inputs, nil
	}

	// Handle parameters.
	for name, paramSpec := range task.GetInputs().GetParameters() {
		v, err := resolveInputParameter(ctx, dag, pipeline, opts, mlmd, paramSpec, inputParams)
		if err != nil {
			if !errors.Is(err, ErrResolvedParameterNull) {
				return nil, err
			}

			componentParam, ok := opts.Component.GetInputDefinitions().GetParameters()[name]
			if ok && componentParam != nil && componentParam.IsOptional {
				// If the resolved paramter was null and the component input parameter is optional, just skip setting
				// it and the launcher will handle defaults.
				continue
			}

			return nil, err
		}

		inputs.ParameterValues[name] = v
	}

	// Handle artifacts.
	for name, artifactSpec := range task.GetInputs().GetArtifacts() {
		v, err := resolveInputArtifact(ctx, dag, pipeline, mlmd, name, artifactSpec, inputArtifacts, task)
		if err != nil {
			return nil, err
		}
		inputs.Artifacts[name] = v
	}
	// TODO(Bobgy): validate executor inputs match component inputs definition
	return inputs, nil
}

// resolveInputParameter resolves an InputParameterSpec
// using a given input context via InputParams. ErrResolvedParameterNull is returned if paramSpec
// is a component input parameter and parameter resolves to a null value (i.e. an optional pipeline input with no
// default). The caller can decide if this is allowed in that context.
func resolveInputParameter(
	ctx context.Context,
	dag *metadata.DAG,
	pipeline *metadata.Pipeline,
	opts Options,
	mlmd *metadata.Client,
	paramSpec *pipelinespec.TaskInputsSpec_InputParameterSpec,
	inputParams map[string]*structpb.Value,
) (*structpb.Value, error) {
	glog.V(4).Infof("paramSpec: %v", paramSpec)
	paramError := func(err error) error {
		return fmt.Errorf("resolving input parameter with spec %s: %w", paramSpec, err)
	}
	switch t := paramSpec.Kind.(type) {
	case *pipelinespec.TaskInputsSpec_InputParameterSpec_ComponentInputParameter:
		componentInput := paramSpec.GetComponentInputParameter()
		if componentInput == "" {
			return nil, paramError(fmt.Errorf("empty component input"))
		}
		v, ok := inputParams[componentInput]
		if !ok {
			return nil, paramError(fmt.Errorf("parent DAG does not have input parameter %s", componentInput))
		}

		if _, isNullValue := v.GetKind().(*structpb.Value_NullValue); isNullValue {
			// Null values are only allowed for optional pipeline input parameters with no values. The caller has this
			// context to know if this is allowed.
			return nil, fmt.Errorf("%w: %s", ErrResolvedParameterNull, componentInput)
		}

		return v, nil

	// This is the case where the input comes from the output of an upstream task.
	case *pipelinespec.TaskInputsSpec_InputParameterSpec_TaskOutputParameter:
		cfg := resolveUpstreamOutputsConfig{
			ctx:       ctx,
			paramSpec: paramSpec,
			dag:       dag,
			pipeline:  pipeline,
			mlmd:      mlmd,
			err:       paramError,
		}
		v, err := resolveUpstreamParameters(cfg)
		if err != nil {
			return nil, err
		}
		return v, nil
	case *pipelinespec.TaskInputsSpec_InputParameterSpec_RuntimeValue:
		runtimeValue := paramSpec.GetRuntimeValue()
		switch t := runtimeValue.Value.(type) {
		case *pipelinespec.ValueOrRuntimeParameter_Constant:
			val := runtimeValue.GetConstant()
			var v *structpb.Value
			switch val.GetStringValue() {
			case "{{$.pipeline_job_name}}":
				v = structpb.NewStringValue(opts.RunDisplayName)
			case "{{$.pipeline_job_resource_name}}":
				v = structpb.NewStringValue(opts.RunName)
			case "{{$.pipeline_job_uuid}}":
				v = structpb.NewStringValue(opts.RunID)
			case "{{$.pipeline_task_name}}":
				v = structpb.NewStringValue(opts.Task.GetTaskInfo().GetName())
			case "{{$.pipeline_task_uuid}}":
				v = structpb.NewStringValue(fmt.Sprintf("%d", opts.DAGExecutionID))
			default:
				v = val
			}

			return v, nil
		default:
			return nil, paramError(fmt.Errorf("param runtime value spec of type %T not implemented", t))
		}
	// TODO(Bobgy): implement the following cases
	// case *pipelinespec.TaskInputsSpec_InputParameterSpec_TaskFinalStatus_:
	default:
		return nil, paramError(fmt.Errorf("parameter spec of type %T not implemented yet", t))
	}
}

// resolveInputParameterStr is like resolveInputParameter but returns an error if the resolved value is not a non-empty
// string.
func resolveInputParameterStr(
	ctx context.Context,
	dag *metadata.DAG,
	pipeline *metadata.Pipeline,
	opts Options,
	mlmd *metadata.Client,
	paramSpec *pipelinespec.TaskInputsSpec_InputParameterSpec,
	inputParams map[string]*structpb.Value,
) (*structpb.Value, error) {
	val, err := resolveInputParameter(ctx, dag, pipeline, opts, mlmd, paramSpec, inputParams)
	if err != nil {
		return nil, err
	}

	if typedVal, ok := val.GetKind().(*structpb.Value_StringValue); ok && typedVal != nil {
		if typedVal.StringValue == "" {
			return nil, fmt.Errorf("resolving input parameter with spec %s. Expected a non-empty string.", paramSpec)
		}
	} else {
		return nil, fmt.Errorf("resolving input parameter with spec %s. Expected a string but got: %T", paramSpec, val.GetKind())
	}

	return val, nil
}

// resolveInputArtifact resolves an InputArtifactSpec
// using a given input context via inputArtifacts.
func resolveInputArtifact(
	ctx context.Context,
	dag *metadata.DAG,
	pipeline *metadata.Pipeline,
	mlmd *metadata.Client,
	name string,
	artifactSpec *pipelinespec.TaskInputsSpec_InputArtifactSpec,
	inputArtifacts map[string]*pipelinespec.ArtifactList,
	task *pipelinespec.PipelineTaskSpec,
) (*pipelinespec.ArtifactList, error) {
	glog.V(4).Infof("inputs: %#v", task.GetInputs())
	glog.V(4).Infof("artifacts: %#v", task.GetInputs().GetArtifacts())
	artifactError := func(err error) error {
		return fmt.Errorf("failed to resolve input artifact %s with spec %s: %w", name, artifactSpec, err)
	}
	switch t := artifactSpec.Kind.(type) {
	case *pipelinespec.TaskInputsSpec_InputArtifactSpec_ComponentInputArtifact:
		inputArtifactName := artifactSpec.GetComponentInputArtifact()
		if inputArtifactName == "" {
			return nil, artifactError(fmt.Errorf("component input artifact key is empty"))
		}
		v, ok := inputArtifacts[inputArtifactName]
		if !ok {
			return nil, artifactError(fmt.Errorf("parent DAG does not have input artifact %s", inputArtifactName))
		}
		return v, nil
	case *pipelinespec.TaskInputsSpec_InputArtifactSpec_TaskOutputArtifact:
		cfg := resolveUpstreamOutputsConfig{
			ctx:          ctx,
			artifactSpec: artifactSpec,
			dag:          dag,
			pipeline:     pipeline,
			mlmd:         mlmd,
			err:          artifactError,
		}
		artifacts, err := resolveUpstreamArtifacts(cfg)
		if err != nil {
			return nil, err
		}
		return artifacts, nil
	default:
		return nil, artifactError(fmt.Errorf("artifact spec of type %T not implemented yet", t))
	}
}

// getDAGTasks is a recursive function that returns a map of all tasks across all DAGs in the context of nested DAGs.
func getDAGTasks(
	ctx context.Context,
	dag *metadata.DAG,
	pipeline *metadata.Pipeline,
	mlmd *metadata.Client,
	flattenedTasks map[string]*metadata.Execution,
) (map[string]*metadata.Execution, error) {
	if flattenedTasks == nil {
		flattenedTasks = make(map[string]*metadata.Execution)
	}
	currentExecutionTasks, err := mlmd.GetExecutionsInDAG(ctx, dag, pipeline, true)
	if err != nil {
		return nil, err
	}
	for k, v := range currentExecutionTasks {
		flattenedTasks[k] = v
	}
	for _, v := range currentExecutionTasks {

		if v.GetExecution().GetType() == "system.DAGExecution" {
			// Iteration count is only applied when using ParallelFor, and in
			// that scenario you're guaranteed to have redundant task names even
			// within a single DAG, which results in an error when
			// mlmd.GetExecutionsInDAG is called. ParallelFor outputs should be
			// handled with dsl.Collected.
			_, ok := v.GetExecution().GetCustomProperties()["iteration_count"]
			if ok {
				glog.Infof("Found a ParallelFor task, %v. Skipping it.", v.TaskName())
				continue
			}
			glog.V(4).Infof("Found a task, %v, with an execution type of system.DAGExecution. Adding its tasks to the task list.", v.TaskName())
			subDAG, err := mlmd.GetDAG(ctx, v.GetExecution().GetId())
			if err != nil {
				return nil, err
			}
			// Pass the subDAG into a recursive call to getDAGTasks and update
			// tasks to include the subDAG's tasks.
			flattenedTasks, err = getDAGTasks(ctx, subDAG, pipeline, mlmd, flattenedTasks)
			if err != nil {
				return nil, err
			}
		}
	}

	return flattenedTasks, nil
}

// resolveUpstreamOutputsConfig is just a config struct used to store the input
// parameters of the resolveUpstreamParameters and resolveUpstreamArtifacts
// functions.
type resolveUpstreamOutputsConfig struct {
	ctx          context.Context
	paramSpec    *pipelinespec.TaskInputsSpec_InputParameterSpec
	artifactSpec *pipelinespec.TaskInputsSpec_InputArtifactSpec
	dag          *metadata.DAG
	pipeline     *metadata.Pipeline
	mlmd         *metadata.Client
	err          func(error) error
}

// resolveUpstreamParameters resolves input parameters that come from upstream
// tasks. These tasks can be components/containers, which is relatively
// straightforward, or DAGs, in which case, we need to traverse the graph until
// we arrive at a component/container (since there can be n nested DAGs).
func resolveUpstreamParameters(cfg resolveUpstreamOutputsConfig) (*structpb.Value, error) {
	taskOutput := cfg.paramSpec.GetTaskOutputParameter()
	glog.V(4).Info("taskOutput: ", taskOutput)
	producerTaskName := taskOutput.GetProducerTask()
	if producerTaskName == "" {
		return nil, cfg.err(fmt.Errorf("producerTaskName is empty"))
	}
	outputParameterKey := taskOutput.GetOutputParameterKey()
	if outputParameterKey == "" {
		return nil, cfg.err(fmt.Errorf("output parameter key is empty"))
	}

	// Get a list of tasks for the current DAG first.
	// The reason we use gatDAGTasks instead of mlmd.GetExecutionsInDAG is because the latter does not handle
	// task name collisions in the map which results in a bunch of unhandled edge cases and test failures.
	tasks, err := getDAGTasks(cfg.ctx, cfg.dag, cfg.pipeline, cfg.mlmd, nil)
	if err != nil {
		return nil, cfg.err(err)
	}

	producer, ok := tasks[producerTaskName]
	if !ok {
		return nil, cfg.err(fmt.Errorf("producer task, %v, not in tasks", producerTaskName))
	}
	glog.V(4).Info("producer: ", producer)
	glog.V(4).Infof("tasks: %#v", tasks)
	currentTask := producer
	// Continue looping until we reach a sub-task that is NOT a DAG.
	for {
		glog.V(4).Info("currentTask: ", currentTask.TaskName())
		// If the current task is a DAG:
		if *currentTask.GetExecution().Type == "system.DAGExecution" {
			// Since currentTask is a DAG, we need to deserialize its
			// output parameter map so that we can look up its
			// corresponding producer sub-task, reassign currentTask,
			// and iterate through this loop again.
			outputParametersCustomProperty, ok := currentTask.GetExecution().GetCustomProperties()["parameter_producer_task"]
			if !ok {
				return nil, cfg.err(fmt.Errorf("task, %v, does not have a parameter_producer_task custom property", currentTask.TaskName()))
			}
			glog.V(4).Infof("outputParametersCustomProperty: %#v", outputParametersCustomProperty)

			dagOutputParametersMap := make(map[string]*pipelinespec.DagOutputsSpec_DagOutputParameterSpec)
			glog.V(4).Infof("outputParametersCustomProperty: %v", outputParametersCustomProperty.GetStructValue())

			for name, value := range outputParametersCustomProperty.GetStructValue().GetFields() {
				outputSpec := &pipelinespec.DagOutputsSpec_DagOutputParameterSpec{}
				err := protojson.Unmarshal([]byte(value.GetStringValue()), outputSpec)
				if err != nil {
					return nil, err
				}
				dagOutputParametersMap[name] = outputSpec
			}

			glog.V(4).Infof("Deserialized dagOutputParametersMap: %v", dagOutputParametersMap)

			// Support for the 2 DagOutputParameterSpec types:
			// ValueFromParameter & ValueFromOneof
			var subTaskName string
			switch dagOutputParametersMap[outputParameterKey].Kind.(type) {
			case *pipelinespec.DagOutputsSpec_DagOutputParameterSpec_ValueFromParameter:
				subTaskName = dagOutputParametersMap[outputParameterKey].GetValueFromParameter().GetProducerSubtask()
				outputParameterKey = dagOutputParametersMap[outputParameterKey].GetValueFromParameter().GetOutputParameterKey()
			case *pipelinespec.DagOutputsSpec_DagOutputParameterSpec_ValueFromOneof:
				// When OneOf is specified in a pipeline, the output of only 1 task is consumed even though there may be more than 1 task output set. In this case we will attempt to grab the first successful task output.
				paramSelectors := dagOutputParametersMap[outputParameterKey].GetValueFromOneof().GetParameterSelectors()
				glog.V(4).Infof("paramSelectors: %v", paramSelectors)
				// Since we have the tasks map, we can iterate through the parameterSelectors if the ProducerSubTask is not present in the task map and then assign the new OutputParameterKey only if it exists.
				successfulOneOfTask := false
				for !successfulOneOfTask {
					for _, paramSelector := range paramSelectors {
						subTaskName = paramSelector.GetProducerSubtask()
						glog.V(4).Infof("subTaskName from paramSelector: %v", subTaskName)
						glog.V(4).Infof("outputParameterKey from paramSelector: %v", paramSelector.GetOutputParameterKey())
						if subTask, ok := tasks[subTaskName]; ok {
							subTaskState := subTask.GetExecution().LastKnownState.String()
							glog.V(4).Infof("subTask: %w , subTaskState: %v", subTaskName, subTaskState)
							if subTaskState == "CACHED" || subTaskState == "COMPLETE" {

								outputParameterKey = paramSelector.GetOutputParameterKey()
								successfulOneOfTask = true
								break
							}
						}
					}
					if !successfulOneOfTask {
						return nil, cfg.err(fmt.Errorf("processing OneOf: No successful task found"))
					}
				}
			}
			glog.V(4).Infof("SubTaskName from outputParams: %v", subTaskName)
			glog.V(4).Infof("OutputParameterKey from outputParams: %v", outputParameterKey)
			if subTaskName == "" {
				return nil, cfg.err(fmt.Errorf("producer_subtask not in outputParams"))
			}
			glog.V(4).Infof(
				"Overriding currentTask, %v, output with currentTask's producer_subtask, %v, output.",
				currentTask.TaskName(),
				subTaskName,
			)
			currentTask, ok = tasks[subTaskName]
			if !ok {
				return nil, cfg.err(fmt.Errorf("subTaskName, %v, not in tasks", subTaskName))
			}
		} else {
			_, outputParametersCustomProperty, err := currentTask.GetParameters()
			if err != nil {
				return nil, err
			}
			// Base case
			return outputParametersCustomProperty[outputParameterKey], nil
		}
	}
}

// resolveUpstreamArtifacts resolves input artifacts that come from upstream
// tasks. These tasks can be components/containers, which is relatively
// straightforward, or DAGs, in which case, we need to traverse the graph until
// we arrive at a component/container (since there can be n nested DAGs).
func resolveUpstreamArtifacts(cfg resolveUpstreamOutputsConfig) (*pipelinespec.ArtifactList, error) {
	glog.V(4).Infof("artifactSpec: %#v", cfg.artifactSpec)
	taskOutput := cfg.artifactSpec.GetTaskOutputArtifact()
	if taskOutput.GetProducerTask() == "" {
		return nil, cfg.err(fmt.Errorf("producer task is empty"))
	}
	if taskOutput.GetOutputArtifactKey() == "" {
		cfg.err(fmt.Errorf("output artifact key is empty"))
	}
	tasks, err := getDAGTasks(cfg.ctx, cfg.dag, cfg.pipeline, cfg.mlmd, nil)
	if err != nil {
		cfg.err(err)
	}

	producer, ok := tasks[taskOutput.GetProducerTask()]
	if !ok {
		cfg.err(
			fmt.Errorf("cannot find producer task %q", taskOutput.GetProducerTask()),
		)
	}
	glog.V(4).Info("producer: ", producer)
	currentTask := producer
	outputArtifactKey := taskOutput.GetOutputArtifactKey()

	// Continue looping until we reach a sub-task that is NOT a DAG.
	for {
		glog.V(4).Info("currentTask: ", currentTask.TaskName())
		// If the current task is a DAG:
		if *currentTask.GetExecution().Type == "system.DAGExecution" {
			// Get the sub-task.
			outputArtifactsCustomProperty := currentTask.GetExecution().GetCustomProperties()["artifact_producer_task"]
			// Deserialize the output artifacts.
			var outputArtifacts map[string]*pipelinespec.DagOutputsSpec_DagOutputArtifactSpec
			err := json.Unmarshal([]byte(outputArtifactsCustomProperty.GetStringValue()), &outputArtifacts)
			if err != nil {
				return nil, err
			}
			glog.V(4).Infof("Deserialized outputArtifacts: %v", outputArtifacts)
			// Adding support for multiple output artifacts
			var subTaskName string
			artifactSelectors := outputArtifacts[outputArtifactKey].GetArtifactSelectors()

			for _, v := range artifactSelectors {
				glog.V(4).Infof("v: %v", v)
				glog.V(4).Infof("v.ProducerSubtask: %v", v.ProducerSubtask)
				glog.V(4).Infof("v.OutputArtifactKey: %v", v.OutputArtifactKey)
				subTaskName = v.ProducerSubtask
				outputArtifactKey = v.OutputArtifactKey
			}
			// If the sub-task is a DAG, reassign currentTask and run
			// through the loop again.
			currentTask = tasks[subTaskName]
			// }
		} else {
			// Base case, currentTask is a container, not a DAG.
			outputs, err := cfg.mlmd.GetOutputArtifactsByExecutionId(cfg.ctx, currentTask.GetID())
			if err != nil {
				cfg.err(err)
			}
			glog.V(4).Infof("outputs: %#v", outputs)
			artifact, ok := outputs[outputArtifactKey]
			if !ok {
				cfg.err(
					fmt.Errorf(
						"cannot find output artifact key %q in producer task %q",
						taskOutput.GetOutputArtifactKey(),
						taskOutput.GetProducerTask(),
					),
				)
			}
			runtimeArtifact, err := artifact.ToRuntimeArtifact()
			if err != nil {
				cfg.err(err)
			}
			// Base case
			return &pipelinespec.ArtifactList{
				Artifacts: []*pipelinespec.RuntimeArtifact{runtimeArtifact},
			}, nil
		}
	}
}

// provisionOuutputs prepares output references that will get saved to MLMD.
func provisionOutputs(
	pipelineRoot,
	taskName string,
	outputsSpec *pipelinespec.ComponentOutputsSpec,
	outputURISalt string,
	publishOutput string,
) *pipelinespec.ExecutorInput_Outputs {
	outputs := &pipelinespec.ExecutorInput_Outputs{
		Artifacts:  make(map[string]*pipelinespec.ArtifactList),
		Parameters: make(map[string]*pipelinespec.ExecutorInput_OutputParameter),
		OutputFile: component.OutputMetadataFilepath,
	}
	artifacts := outputsSpec.GetArtifacts()

	// TODO: Check if there's a more idiomatic way to handle this.
	if publishOutput == "true" {
		// Add a placeholder for a log artifact that will be written to by the
		// subsequent executor.
		if artifacts == nil {
			artifacts = make(map[string]*pipelinespec.ComponentOutputsSpec_ArtifactSpec)
		}
		artifacts["executor-logs"] = &pipelinespec.ComponentOutputsSpec_ArtifactSpec{
			ArtifactType: &pipelinespec.ArtifactTypeSchema{
				Kind: &pipelinespec.ArtifactTypeSchema_SchemaTitle{
					SchemaTitle: "system.Artifact",
				},
			},
		}
	}

	for name, artifact := range artifacts {
		outputs.Artifacts[name] = &pipelinespec.ArtifactList{
			Artifacts: []*pipelinespec.RuntimeArtifact{
				{
					// Do not preserve the query string for output artifacts, as otherwise
					// they'd appear in file and artifact names.
					Uri:      metadata.GenerateOutputURI(pipelineRoot, []string{taskName, outputURISalt, name}, false),
					Type:     artifact.GetArtifactType(),
					Metadata: artifact.GetMetadata(),
				},
			},
		}
	}

	for name := range outputsSpec.GetParameters() {
		outputs.Parameters[name] = &pipelinespec.ExecutorInput_OutputParameter{
			OutputFile: fmt.Sprintf("/tmp/kfp/outputs/%s", name),
		}
	}

	return outputs
}

var accessModeMap = map[string]k8score.PersistentVolumeAccessMode{
	"ReadWriteOnce":    k8score.ReadWriteOnce,
	"ReadOnlyMany":     k8score.ReadOnlyMany,
	"ReadWriteMany":    k8score.ReadWriteMany,
	"ReadWriteOncePod": k8score.ReadWriteOncePod,
}

// kubernetesPlatformOps() carries out the Kubernetes-specific operations, such as create PVC,
// delete PVC, etc. In these operations we skip the launcher due to there being no user container.
// It also prepublishes and publishes the execution, which are usually done in the launcher.
func kubernetesPlatformOps(
	ctx context.Context,
	mlmd *metadata.Client,
	cacheClient *cacheutils.Client,
	execution *Execution,
	ecfg *metadata.ExecutionConfig,
	opts *Options,
) (err error) {
	defer func() {
		if err != nil {
			err = fmt.Errorf("failed to %s and publish execution %s: %w", dummyImages[opts.Container.Image], opts.Task.GetTaskInfo().GetName(), err)
		}
	}()
	// If we cannot create Kubernetes client, we cannot publish this execution
	k8sClient, err := createK8sClient()
	if err != nil {
		return fmt.Errorf("cannot generate k8s clientset: %w", err)
	}

	var outputParameters map[string]*structpb.Value
	var createdExecution *metadata.Execution
	status := pb.Execution_FAILED
	var pvcName string
	defer func() {
		// We publish the execution, no matter this operartion succeeds or not
		perr := publishDriverExecution(k8sClient, mlmd, ctx, createdExecution, outputParameters, nil, status)
		if perr != nil && err != nil {
			err = fmt.Errorf("failed to publish driver execution: %s. Also failed the Kubernetes platform operation: %s", perr.Error(), err.Error())
		} else if perr != nil {
			err = fmt.Errorf("failed to publish driver execution: %w", perr)
		}
	}()

	switch opts.Container.Image {
	case "argostub/createpvc":
		pvcName, createdExecution, status, err = createPVC(ctx, k8sClient, *execution, opts, cacheClient, mlmd, ecfg)
		if err != nil {
			return err
		}
		outputParameters = map[string]*structpb.Value{
			"name": structpb.NewStringValue(pvcName),
		}
	case "argostub/deletepvc":
		if createdExecution, status, err = deletePVC(ctx, k8sClient, *execution, opts, cacheClient, mlmd, ecfg); err != nil {
			return err
		}
	default:
		err = fmt.Errorf("unknown image name %s for Kubernetes-specific operations", opts.Container.Image)
		return err
	}
	return nil
}

// Usually we publish the execution in launcher, but for Kubernetes-specific operations,
// we skip the launcher. So this function is only used in these special cases.
func publishDriverExecution(
	k8sClient *kubernetes.Clientset,
	mlmd *metadata.Client,
	ctx context.Context,
	execution *metadata.Execution,
	outputParameters map[string]*structpb.Value,
	outputArtifacts []*metadata.OutputArtifact,
	status pb.Execution_State,
) (err error) {
	defer func() {
		if err != nil {
			err = fmt.Errorf("failed to publish driver execution %s: %w", execution.TaskName(), err)
		}
	}()
	namespace, err := config.InPodNamespace()
	if err != nil {
		return fmt.Errorf("error getting namespace: %w", err)
	}

	podName, err := config.InPodName()
	if err != nil {
		return fmt.Errorf("error getting pod name: %w", err)
	}

	pod, err := k8sClient.CoreV1().Pods(namespace).Get(context.TODO(), podName, metav1.GetOptions{})
	if err != nil {
		return fmt.Errorf("error retrieving info for pod %s: %w", podName, err)
	}

	ecfg := &metadata.ExecutionConfig{
		PodName:   podName,
		PodUID:    string(pod.UID),
		Namespace: namespace,
	}
	if _, err := mlmd.PrePublishExecution(ctx, execution, ecfg); err != nil {
		return fmt.Errorf("failed to prepublish: %w", err)
	}
	if err = mlmd.PublishExecution(ctx, execution, outputParameters, outputArtifacts, status); err != nil {
		return fmt.Errorf("failed to publish: %w", err)
	}
	glog.Infof("Published execution of Kubernetes platform task %s.", execution.TaskName())
	return nil
}

// execution is passed by value because we make changes to it to generate  fingerprint
func createPVC(
	ctx context.Context,
	k8sClient kubernetes.Interface,
	execution Execution,
	opts *Options,
	cacheClient *cacheutils.Client,
	mlmd *metadata.Client,
	ecfg *metadata.ExecutionConfig,
) (pvcName string, createdExecution *metadata.Execution, status pb.Execution_State, err error) {
	// Create execution regardless the operation succeeds or not
	defer func() {
		if createdExecution == nil {
			pipeline, err := mlmd.GetPipeline(ctx, opts.PipelineName, opts.RunID, "", "", "", "")
			if err != nil {
				return
			}
			createdExecution, err = mlmd.CreateExecution(ctx, pipeline, ecfg)
		}
	}()

	taskStartedTime := time.Now().Unix()

	inputs := execution.ExecutorInput.Inputs
	glog.Infof("Input parameter values: %+v", inputs.ParameterValues)

	// Required input: access_modes
	accessModeInput, ok := inputs.ParameterValues["access_modes"]
	if !ok || accessModeInput == nil {
		return "", createdExecution, pb.Execution_FAILED, fmt.Errorf("failed to create pvc: parameter access_modes not provided")
	}
	var accessModes []k8score.PersistentVolumeAccessMode
	for _, value := range accessModeInput.GetListValue().GetValues() {
		accessModes = append(accessModes, accessModeMap[value.GetStringValue()])
	}

	// Optional input: pvc_name and pvc_name_suffix
	// Can only provide at most one of these two parameters.
	// If neither is provided, PVC name is a randomly generated UUID.
	pvcNameSuffixInput := inputs.ParameterValues["pvc_name_suffix"]
	pvcNameInput := inputs.ParameterValues["pvc_name"]
	if pvcNameInput.GetStringValue() != "" && pvcNameSuffixInput.GetStringValue() != "" {
		return "", createdExecution, pb.Execution_FAILED, fmt.Errorf("failed to create pvc: at most one of pvc_name and pvc_name_suffix can be non-empty")
	} else if pvcNameSuffixInput.GetStringValue() != "" {
		pvcName = uuid.NewString() + pvcNameSuffixInput.GetStringValue()
		// Add pvcName to the executor input for fingerprint generation
		execution.ExecutorInput.Inputs.ParameterValues[pvcName] = structpb.NewStringValue(pvcName)
	} else if pvcNameInput.GetStringValue() != "" {
		pvcName = pvcNameInput.GetStringValue()
	} else {
		pvcName = uuid.NewString()
		// Add pvcName to the executor input for fingerprint generation
		execution.ExecutorInput.Inputs.ParameterValues[pvcName] = structpb.NewStringValue(pvcName)
	}

	// Required input: size
	volumeSizeInput, ok := inputs.ParameterValues["size"]
	if !ok || volumeSizeInput == nil {
		return "", createdExecution, pb.Execution_FAILED, fmt.Errorf("failed to create pvc: parameter volumeSize not provided")
	}

	// Optional input: storage_class_name
	// When not provided, use default value `standard`
	storageClassNameInput, ok := inputs.ParameterValues["storage_class_name"]
	var storageClassName string
	if !ok {
		storageClassName = "standard"
	} else {
		storageClassName = storageClassNameInput.GetStringValue()
	}

	// Optional input: annotations
	pvcAnnotationsInput := inputs.ParameterValues["annotations"]
	pvcAnnotations := make(map[string]string)
	for key, val := range pvcAnnotationsInput.GetStructValue().AsMap() {
		typedVal := val.(structpb.Value)
		pvcAnnotations[key] = typedVal.GetStringValue()
	}

	// Optional input: volume_name
	volumeNameInput := inputs.ParameterValues["volume_name"]
	volumeName := volumeNameInput.GetStringValue()

	// Get execution fingerprint and MLMD ID for caching
	// If pvcName includes a randomly generated UUID, it is added in the execution input as a key-value pair for this purpose only
	// The original execution is not changed.
	fingerPrint, cachedMLMDExecutionID, err := getFingerPrintsAndID(&execution, opts, cacheClient)
	if err != nil {
		return "", createdExecution, pb.Execution_FAILED, err
	}
	ecfg.CachedMLMDExecutionID = cachedMLMDExecutionID
	ecfg.FingerPrint = fingerPrint

	pipeline, err := mlmd.GetPipeline(ctx, opts.PipelineName, opts.RunID, "", "", "", "")
	if err != nil {
		return "", createdExecution, pb.Execution_FAILED, fmt.Errorf("error getting pipeline from MLMD: %w", err)
	}

	// Create execution in MLMD
	// TODO(Bobgy): change execution state to pending, because this is driver, execution hasn't started.
	createdExecution, err = mlmd.CreateExecution(ctx, pipeline, ecfg)
	if err != nil {
		return "", createdExecution, pb.Execution_FAILED, fmt.Errorf("error creating MLMD execution for createpvc: %w", err)
	}
	glog.Infof("Created execution: %s", createdExecution)
	execution.ID = createdExecution.GetID()
	if !execution.WillTrigger() {
		return "", createdExecution, pb.Execution_COMPLETE, nil
	}

	// Use cache and skip createpvc if all conditions met:
	// (1) Cache is enabled
	// (2) CachedMLMDExecutionID is non-empty, which means a cache entry exists
	cached := false
	execution.Cached = &cached
	if opts.Task.GetCachingOptions().GetEnableCache() && ecfg.CachedMLMDExecutionID != "" {
		executorOutput, outputArtifacts, err := reuseCachedOutputs(ctx, execution.ExecutorInput, mlmd, ecfg.CachedMLMDExecutionID)
		if err != nil {
			return "", createdExecution, pb.Execution_FAILED, err
		}
		// TODO(Bobgy): upload output artifacts.
		// TODO(Bobgy): when adding artifacts, we will need execution.pipeline to be non-nil, because we need
		// to publish output artifacts to the context too.
		if err := mlmd.PublishExecution(ctx, createdExecution, executorOutput.GetParameterValues(), outputArtifacts, pb.Execution_CACHED); err != nil {
			return "", createdExecution, pb.Execution_FAILED, fmt.Errorf("failed to publish cached execution: %w", err)
		}
		*execution.Cached = true
		return pvcName, createdExecution, pb.Execution_CACHED, nil
	}

	// Create a PersistentVolumeClaim object
	pvc := &k8score.PersistentVolumeClaim{
		ObjectMeta: metav1.ObjectMeta{
			Name:        pvcName,
			Annotations: pvcAnnotations,
		},
		Spec: k8score.PersistentVolumeClaimSpec{
			AccessModes: accessModes,
			Resources: k8score.VolumeResourceRequirements{
				Requests: k8score.ResourceList{
					k8score.ResourceStorage: k8sres.MustParse(volumeSizeInput.GetStringValue()),
				},
			},
			StorageClassName: &storageClassName,
			VolumeName:       volumeName,
		},
	}

	// Create the PVC in the cluster
	createdPVC, err := k8sClient.CoreV1().PersistentVolumeClaims(opts.Namespace).Create(context.Background(), pvc, metav1.CreateOptions{})
	if err != nil {
		return "", createdExecution, pb.Execution_FAILED, fmt.Errorf("failed to create pvc: %w", err)
	}
	glog.Infof("Created PVC %s\n", createdPVC.ObjectMeta.Name)

	// Create a cache entry
	/*
		id := createdExecution.GetID()
		if id == 0 {
			return "", createdExecution, pb.Execution_FAILED, fmt.Errorf("failed to get id from createdExecution")
		}
	*/
	if opts.Task.GetCachingOptions().GetEnableCache() {
		err = createCache(ctx, createdExecution, opts, taskStartedTime, fingerPrint, cacheClient)
		if err != nil {
			return "", createdExecution, pb.Execution_FAILED, fmt.Errorf("failed to create cache entry for create pvc: %w", err)
		}
	}

	return createdPVC.ObjectMeta.Name, createdExecution, pb.Execution_COMPLETE, nil
}

func deletePVC(
	ctx context.Context,
	k8sClient kubernetes.Interface,
	execution Execution,
	opts *Options,
	cacheClient *cacheutils.Client,
	mlmd *metadata.Client,
	ecfg *metadata.ExecutionConfig,
) (createdExecution *metadata.Execution, status pb.Execution_State, err error) {
	// Create execution regardless the operation succeeds or not
	defer func() {
		if createdExecution == nil {
			pipeline, err := mlmd.GetPipeline(ctx, opts.PipelineName, opts.RunID, "", "", "", "")
			if err != nil {
				return
			}
			createdExecution, err = mlmd.CreateExecution(ctx, pipeline, ecfg)
		}
	}()

	taskStartedTime := time.Now().Unix()

	inputs := execution.ExecutorInput.Inputs
	glog.Infof("Input parameter values: %+v", inputs.ParameterValues)

	// Required input: pvc_name
	pvcNameInput, ok := inputs.ParameterValues["pvc_name"]
	if !ok || pvcNameInput == nil {
		return createdExecution, pb.Execution_FAILED, fmt.Errorf("failed to delete pvc: required parameter pvc_name not provided")
	}
	pvcName := pvcNameInput.GetStringValue()

	// Get execution fingerprint and MLMD ID for caching
	// If pvcName includes a randomly generated UUID, it is added in the execution input as a key-value pair for this purpose only
	// The original execution is not changed.
	fingerPrint, cachedMLMDExecutionID, err := getFingerPrintsAndID(&execution, opts, cacheClient)
	if err != nil {
		return createdExecution, pb.Execution_FAILED, err
	}
	ecfg.CachedMLMDExecutionID = cachedMLMDExecutionID
	ecfg.FingerPrint = fingerPrint

	pipeline, err := mlmd.GetPipeline(ctx, opts.PipelineName, opts.RunID, "", "", "", "")
	if err != nil {
		return createdExecution, pb.Execution_FAILED, fmt.Errorf("error getting pipeline from MLMD: %w", err)
	}

	// Create execution in MLMD
	// TODO(Bobgy): change execution state to pending, because this is driver, execution hasn't started.
	createdExecution, err = mlmd.CreateExecution(ctx, pipeline, ecfg)
	if err != nil {
		return createdExecution, pb.Execution_FAILED, fmt.Errorf("error creating MLMD execution for createpvc: %w", err)
	}
	glog.Infof("Created execution: %s", createdExecution)
	execution.ID = createdExecution.GetID()
	if !execution.WillTrigger() {
		return createdExecution, pb.Execution_COMPLETE, nil
	}

	// Use cache and skip createpvc if all conditions met:
	// (1) Cache is enabled
	// (2) CachedMLMDExecutionID is non-empty, which means a cache entry exists
	cached := false
	execution.Cached = &cached
	if opts.Task.GetCachingOptions().GetEnableCache() && ecfg.CachedMLMDExecutionID != "" {
		executorOutput, outputArtifacts, err := reuseCachedOutputs(ctx, execution.ExecutorInput, mlmd, ecfg.CachedMLMDExecutionID)
		if err != nil {
			return createdExecution, pb.Execution_FAILED, err
		}
		// TODO(Bobgy): upload output artifacts.
		// TODO(Bobgy): when adding artifacts, we will need execution.pipeline to be non-nil, because we need
		// to publish output artifacts to the context too.
		if err := mlmd.PublishExecution(ctx, createdExecution, executorOutput.GetParameterValues(), outputArtifacts, pb.Execution_CACHED); err != nil {
			return createdExecution, pb.Execution_FAILED, fmt.Errorf("failed to publish cached execution: %w", err)
		}
		*execution.Cached = true
		return createdExecution, pb.Execution_CACHED, nil
	}

	// Get the PVC you want to delete, verify that it exists.
	_, err = k8sClient.CoreV1().PersistentVolumeClaims(opts.Namespace).Get(context.TODO(), pvcName, metav1.GetOptions{})
	if err != nil {
		return createdExecution, pb.Execution_FAILED, fmt.Errorf("failed to delete pvc %s: cannot find pvc: %v", pvcName, err)
	}

	// Delete the PVC.
	err = k8sClient.CoreV1().PersistentVolumeClaims(opts.Namespace).Delete(context.TODO(), pvcName, metav1.DeleteOptions{})
	if err != nil {
		return createdExecution, pb.Execution_FAILED, fmt.Errorf("failed to delete pvc %s: %v", pvcName, err)
	}

	glog.Infof("Deleted PVC %s\n", pvcName)

	/*
		// Create a cache entry
		id := createdExecution.GetID()
		if id == 0 {
			return createdExecution, pb.Execution_FAILED, fmt.Errorf("failed to get id from createdExecution")
		}
	*/
	if opts.Task.GetCachingOptions().GetEnableCache() && ecfg.CachedMLMDExecutionID != "" {
		err = createCache(ctx, createdExecution, opts, taskStartedTime, fingerPrint, cacheClient)
		if err != nil {
			return createdExecution, pb.Execution_FAILED, fmt.Errorf("failed to create cache entry for delete pvc: %w", err)
		}
	}

	return createdExecution, pb.Execution_COMPLETE, nil
}

func createK8sClient() (*kubernetes.Clientset, error) {
	// Initialize Kubernetes client set
	restConfig, err := util.GetKubernetesConfig()
	if err != nil {
		return nil, fmt.Errorf("failed to initialize kubernetes client: %w", err)
	}
	k8sClient, err := kubernetes.NewForConfig(restConfig)
	if err != nil {
		return nil, fmt.Errorf("failed to initialize kubernetes client set: %w", err)
	}
	return k8sClient, nil
}

func makeVolumeMountPatch(
	ctx context.Context,
	opts Options,
	pvcMounts []*kubernetesplatform.PvcMount,
	dag *metadata.DAG,
	pipeline *metadata.Pipeline,
	mlmd *metadata.Client,
	inputParams map[string]*structpb.Value,
) ([]k8score.VolumeMount, []k8score.Volume, error) {
	if pvcMounts == nil {
		return nil, nil, nil
	}
	var volumeMounts []k8score.VolumeMount
	var volumes []k8score.Volume
	for _, pvcMount := range pvcMounts {
		var pvcNameParameter *pipelinespec.TaskInputsSpec_InputParameterSpec
		if pvcMount.PvcNameParameter != nil {
			pvcNameParameter = pvcMount.PvcNameParameter
		} else { // Support deprecated fields
			if pvcMount.GetConstant() != "" {
				pvcNameParameter = inputParamConstant(pvcMount.GetConstant())
			} else if pvcMount.GetTaskOutputParameter() != nil {
				pvcNameParameter = inputParamTaskOutput(
					pvcMount.GetTaskOutputParameter().GetProducerTask(),
					pvcMount.GetTaskOutputParameter().GetOutputParameterKey(),
				)
			} else if pvcMount.GetComponentInputParameter() != "" {
				pvcNameParameter = inputParamComponent(pvcMount.GetComponentInputParameter())
			} else {
				return nil, nil, fmt.Errorf("failed to make podSpecPatch: volume mount: volume name not provided")
			}
		}

		resolvedPvcName, err := resolveInputParameterStr(ctx, dag, pipeline, opts, mlmd,
			pvcNameParameter, inputParams)
		if err != nil {
			return nil, nil, fmt.Errorf("failed to resolve pvc name: %w", err)
		}
		pvcName := resolvedPvcName.GetStringValue()

		pvcMountPath := pvcMount.GetMountPath()
		if pvcName == "" || pvcMountPath == "" {
			return nil, nil, fmt.Errorf("failed to mount volume, missing mountpath or pvc name")
		}
		volumeMount := k8score.VolumeMount{
			Name:      pvcName,
			MountPath: pvcMountPath,
		}
		volume := k8score.Volume{
			Name: pvcName,
			VolumeSource: k8score.VolumeSource{
				PersistentVolumeClaim: &k8score.PersistentVolumeClaimVolumeSource{ClaimName: pvcName},
			},
		}
		volumeMounts = append(volumeMounts, volumeMount)
		volumes = append(volumes, volume)
	}
	return volumeMounts, volumes, nil
}

func getFingerPrintsAndID(execution *Execution, opts *Options, cacheClient *cacheutils.Client) (string, string, error) {
	if execution.WillTrigger() && opts.Task.GetCachingOptions().GetEnableCache() {
		glog.Infof("Task {%s} enables cache", opts.Task.GetTaskInfo().GetName())
		fingerPrint, err := getFingerPrint(*opts, execution.ExecutorInput)
		if err != nil {
			return "", "", fmt.Errorf("failure while getting fingerPrint: %w", err)
		}
		cachedMLMDExecutionID, err := cacheClient.GetExecutionCache(fingerPrint, "pipeline/"+opts.PipelineName, opts.Namespace)
		if err != nil {
			return "", "", fmt.Errorf("failure while getting executionCache: %w", err)
		}
		return fingerPrint, cachedMLMDExecutionID, nil
	} else {
		return "", "", nil
	}
}

func createCache(
	ctx context.Context,
	execution *metadata.Execution,
	opts *Options,
	taskStartedTime int64,
	fingerPrint string,
	cacheClient *cacheutils.Client,
) error {
	id := execution.GetID()
	if id == 0 {
		return fmt.Errorf("failed to get id from createdExecution")
	}
	task := &api.Task{
		//TODO how to differentiate between shared pipeline and namespaced pipeline
		PipelineName:    "pipeline/" + opts.PipelineName,
		Namespace:       opts.Namespace,
		RunId:           opts.RunID,
		MlmdExecutionID: strconv.FormatInt(id, 10),
		CreatedAt:       &timestamp.Timestamp{Seconds: taskStartedTime},
		FinishedAt:      &timestamp.Timestamp{Seconds: time.Now().Unix()},
		Fingerprint:     fingerPrint,
	}
	err := cacheClient.CreateExecutionCache(ctx, task)
	if err != nil {
		return err
	}
	glog.Infof("Created cache entry.")
	return nil
}<|MERGE_RESOLUTION|>--- conflicted
+++ resolved
@@ -88,9 +88,8 @@
 
 	PipelineLogLevel string
 
-<<<<<<< HEAD
 	PublishLogs string
-=======
+
 	// set to true if ml pipeline server is serving over tls
 	MLPipelineTLSEnabled bool
 
@@ -102,7 +101,6 @@
 	MLMDTLSEnabled bool
 
 	CaCertPath string
->>>>>>> 6a3e1717
 }
 
 // Identifying information used for error messages
@@ -391,7 +389,6 @@
 		return execution, nil
 	}
 
-<<<<<<< HEAD
 	podSpec, err := initPodSpecPatch(
 		opts.Container,
 		opts.Component,
@@ -401,10 +398,12 @@
 		opts.RunID,
 		opts.PipelineLogLevel,
 		opts.PublishLogs,
+		opts.MLPipelineTLSEnabled,
+		opts.MLMDServerAddress,
+		opts.MLMDServerPort,
+		opts.MLMDTLSEnabled,
+		opts.CaCertPath,
 	)
-=======
-	podSpec, err := initPodSpecPatch(opts.Container, opts.Component, executorInput, execution.ID, opts.PipelineName, opts.RunID, opts.PipelineLogLevel, opts.MLPipelineTLSEnabled, opts.MLMDServerAddress, opts.MLMDServerPort, opts.MLMDTLSEnabled, opts.CaCertPath)
->>>>>>> 6a3e1717
 	if err != nil {
 		return execution, err
 	}
@@ -467,15 +466,12 @@
 	pipelineName string,
 	runID string,
 	pipelineLogLevel string,
-<<<<<<< HEAD
 	publishLogs string,
-=======
 	mlPipelineTLSEnabled bool,
 	mlmdServerAddress string,
 	mlmdServerPort string,
 	mlmdTLSEnabled bool,
 	caCertPath string,
->>>>>>> 6a3e1717
 ) (*k8score.PodSpec, error) {
 	executorInputJSON, err := protojson.Marshal(executorInput)
 	if err != nil {
@@ -509,20 +505,15 @@
 		fmt.Sprintf("$(%s)", component.EnvPodName),
 		"--pod_uid",
 		fmt.Sprintf("$(%s)", component.EnvPodUID),
-<<<<<<< HEAD
 		"--mlmd_server_address",
-		fmt.Sprintf("$(%s)", component.EnvMetadataHost),
+		mlmdServerAddress,
 		"--mlmd_server_port",
-		fmt.Sprintf("$(%s)", component.EnvMetadataPort),
+		mlmdServerPort,
 		"--publish_logs", publishLogs,
-=======
-		"--mlmd_server_address", mlmdServerAddress,
-		"--mlmd_server_port", mlmdServerPort,
 		"--metadataTLSEnabled", fmt.Sprintf("%v", mlmdTLSEnabled),
 		"--mlPipelineServiceTLSEnabled",
 		fmt.Sprintf("%v", mlPipelineTLSEnabled),
 		"--ca_cert_path", caCertPath,
->>>>>>> 6a3e1717
 	}
 	if pipelineLogLevel != "1" {
 		// Add log level to user code launcher if not default (set to 1)
