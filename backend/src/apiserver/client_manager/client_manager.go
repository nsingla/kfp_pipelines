// Copyright 2018-2023 The Kubeflow Authors
//
// Licensed under the Apache License, Version 2.0 (the "License");
// you may not use this file except in compliance with the License.
// You may obtain a copy of the License at
//
// https://www.apache.org/licenses/LICENSE-2.0
//
// Unless required by applicable law or agreed to in writing, software
// distributed under the License is distributed on an "AS IS" BASIS,
// WITHOUT WARRANTIES OR CONDITIONS OF ANY KIND, either express or implied.
// See the License for the specific language governing permissions and
// limitations under the License.

package clientmanager

import (
	"context"
	"database/sql"
	"fmt"
	"strings"
	"sync"
	"time"

	"github.com/kubeflow/pipelines/backend/src/v2/metadata"

	"github.com/cenkalti/backoff"
	mysqlStd "github.com/go-sql-driver/mysql"
	"github.com/golang/glog"
	"github.com/kubeflow/pipelines/backend/src/apiserver/archive"
	"github.com/kubeflow/pipelines/backend/src/apiserver/auth"
	"github.com/kubeflow/pipelines/backend/src/apiserver/client"
	"github.com/kubeflow/pipelines/backend/src/apiserver/common"
	"github.com/kubeflow/pipelines/backend/src/apiserver/model"
	"github.com/kubeflow/pipelines/backend/src/apiserver/storage"
	"github.com/kubeflow/pipelines/backend/src/apiserver/validation"
	"github.com/kubeflow/pipelines/backend/src/common/util"
	k8sapi "github.com/kubeflow/pipelines/backend/src/crd/kubernetes/v2beta1"
	"github.com/minio/minio-go/v7"
<<<<<<< HEAD
=======
	"gorm.io/driver/mysql"
	"gorm.io/driver/postgres"
	"gorm.io/gorm"
>>>>>>> e31038da
	"k8s.io/apimachinery/pkg/runtime"
	"sigs.k8s.io/controller-runtime/pkg/cache"
	ctrlclient "sigs.k8s.io/controller-runtime/pkg/client"
)

const (
	mysqlServiceHost       = "DBConfig.MySQLConfig.Host"
	mysqlServicePort       = "DBConfig.MySQLConfig.Port"
	mysqlUser              = "DBConfig.MySQLConfig.User"
	mysqlPassword          = "DBConfig.MySQLConfig.Password"
	mysqlDBName            = "DBConfig.MySQLConfig.DBName"
	mysqlGroupConcatMaxLen = "DBConfig.MySQLConfig.GroupConcatMaxLen"
	mysqlExtraParams       = "DBConfig.MySQLConfig.ExtraParams"

	postgresHost     = "DBConfig.PostgreSQLConfig.Host"
	postgresPort     = "DBConfig.PostgreSQLConfig.Port"
	postgresUser     = "DBConfig.PostgreSQLConfig.User"
	postgresPassword = "DBConfig.PostgreSQLConfig.Password"
	postgresDBName   = "DBConfig.PostgreSQLConfig.DBName"

	archiveLogFileName   = "ARCHIVE_CONFIG_LOG_FILE_NAME"
	archiveLogPathPrefix = "ARCHIVE_CONFIG_LOG_PATH_PREFIX"
	dbConMaxLifeTime     = "DBConfig.ConMaxLifeTime"

	VisualizationServiceHost = "ML_PIPELINE_VISUALIZATIONSERVER_SERVICE_HOST"
	VisualizationServicePort = "ML_PIPELINE_VISUALIZATIONSERVER_SERVICE_PORT"

	initConnectionTimeout = "InitConnectionTimeout"

	clientQPS   = "ClientQPS"
	clientBurst = "ClientBurst"
)

var scheme *runtime.Scheme

func init() {
	scheme = runtime.NewScheme()

	err := k8sapi.AddToScheme(scheme)
	if err != nil {
		// Panic is okay here because it means there's a code issue and so the package shouldn't initialize.
		panic(fmt.Sprintf("Failed to initialize the Kubernetes API scheme: %v", err))
	}
}

// Container for all service clients.
type ClientManager struct {
	db                        *storage.DB
	experimentStore           storage.ExperimentStoreInterface
	pipelineStore             storage.PipelineStoreInterface
	jobStore                  storage.JobStoreInterface
	runStore                  storage.RunStoreInterface
	taskStore                 storage.TaskStoreInterface
	resourceReferenceStore    storage.ResourceReferenceStoreInterface
	dBStatusStore             storage.DBStatusStoreInterface
	defaultExperimentStore    storage.DefaultExperimentStoreInterface
	objectStore               storage.ObjectStoreInterface
	execClient                util.ExecutionClient
	swfClient                 client.SwfClientInterface
	k8sCoreClient             client.KubernetesCoreInterface
	subjectAccessReviewClient client.SubjectAccessReviewInterface
	tokenReviewClient         client.TokenReviewInterface
	metadataClient            metadata.ClientInterface
	logArchive                archive.LogArchiveInterface
	time                      util.TimeInterface
	uuid                      util.UUIDGeneratorInterface
	authenticators            []auth.Authenticator
	controllerClient          ctrlclient.Client
	controllerClientNoCache   ctrlclient.Client
}

// Options to pass to Client Manager initialization
type Options struct {
	UsePipelineKubernetesStorage bool
	GlobalKubernetesWebhookMode  bool
	Context                      context.Context
	WaitGroup                    *sync.WaitGroup
}

func (c *ClientManager) TaskStore() storage.TaskStoreInterface {
	return c.taskStore
}

func (c *ClientManager) ControllerClient(cacheEnabled bool) ctrlclient.Client {
	if cacheEnabled {
		return c.controllerClient
	}

	return c.controllerClientNoCache
}

func (c *ClientManager) ExperimentStore() storage.ExperimentStoreInterface {
	return c.experimentStore
}

func (c *ClientManager) PipelineStore() storage.PipelineStoreInterface {
	return c.pipelineStore
}

func (c *ClientManager) JobStore() storage.JobStoreInterface {
	return c.jobStore
}

func (c *ClientManager) RunStore() storage.RunStoreInterface {
	return c.runStore
}

func (c *ClientManager) ResourceReferenceStore() storage.ResourceReferenceStoreInterface {
	return c.resourceReferenceStore
}

func (c *ClientManager) DBStatusStore() storage.DBStatusStoreInterface {
	return c.dBStatusStore
}

func (c *ClientManager) DefaultExperimentStore() storage.DefaultExperimentStoreInterface {
	return c.defaultExperimentStore
}

func (c *ClientManager) ObjectStore() storage.ObjectStoreInterface {
	return c.objectStore
}

func (c *ClientManager) ExecClient() util.ExecutionClient {
	return c.execClient
}

func (c *ClientManager) SwfClient() client.SwfClientInterface {
	return c.swfClient
}

func (c *ClientManager) KubernetesCoreClient() client.KubernetesCoreInterface {
	return c.k8sCoreClient
}

func (c *ClientManager) SubjectAccessReviewClient() client.SubjectAccessReviewInterface {
	return c.subjectAccessReviewClient
}

func (c *ClientManager) TokenReviewClient() client.TokenReviewInterface {
	return c.tokenReviewClient
}

func (c *ClientManager) MetadataClient() metadata.ClientInterface {
	return c.metadataClient
}

func (c *ClientManager) LogArchive() archive.LogArchiveInterface {
	return c.logArchive
}

func (c *ClientManager) Time() util.TimeInterface {
	return c.time
}

func (c *ClientManager) UUID() util.UUIDGeneratorInterface {
	return c.uuid
}

func (c *ClientManager) Authenticators() []auth.Authenticator {
	return c.authenticators
}

func (c *ClientManager) init(options *Options) error {
	// time
	c.time = util.NewRealTime()

	// UUID generator
	c.uuid = util.NewUUIDGenerator()

	var pipelineStoreForRef storage.PipelineStoreInterface

	if options.UsePipelineKubernetesStorage || options.GlobalKubernetesWebhookMode {
		glog.Info("Initializing controller client...")
		restConfig, err := util.GetKubernetesConfig()
		if err != nil {
			return err
		}

		var cacheConfig map[string]cache.Config

		if !common.IsMultiUserMode() && common.GetPodNamespace() != "" && !options.GlobalKubernetesWebhookMode {
			cacheConfig = map[string]cache.Config{common.GetPodNamespace(): {}}
		}

		k8sAPICache, err := cache.New(restConfig,
			cache.Options{
				DefaultNamespaces: cacheConfig,
				Scheme:            scheme,
			},
		)
		if err != nil {
			return err
		}

		options.WaitGroup.Add(1)
		go func() {
			defer options.WaitGroup.Done()

			err := k8sAPICache.Start(options.Context)
			if err != nil {
				panic(fmt.Sprintf("Failed to start the cache to the cluster: %v", err))
			}
		}()

		controllerClient, err := ctrlclient.New(
			restConfig, ctrlclient.Options{Scheme: scheme, Cache: &ctrlclient.CacheOptions{Reader: k8sAPICache}},
		)
		if err != nil {
			return fmt.Errorf("failed to initialize the controller client: %w", err)
		}

		controllerClientNoCache, err := ctrlclient.New(restConfig, ctrlclient.Options{Scheme: scheme})
		if err != nil {
			return fmt.Errorf("failed to initialize the no cache controller client: %w", err)
		}

		glog.Info("Controller client initialized successfully.")

		c.controllerClient = controllerClient
		c.controllerClientNoCache = controllerClientNoCache
		if options.GlobalKubernetesWebhookMode {
			return nil
		}

		c.pipelineStore = storage.NewPipelineStoreKubernetes(controllerClient, controllerClientNoCache)
		pipelineStoreForRef = c.pipelineStore
	}

	glog.Info("Initializing client manager")
	glog.Info("Initializing DB client...")
	db := InitDBClient(common.GetDurationConfig(initConnectionTimeout))
	db.SetConnMaxLifetime(common.GetDurationConfig(dbConMaxLifeTime))
	glog.Info("DB client initialized successfully")

	c.db = db
	if !options.UsePipelineKubernetesStorage {
		c.pipelineStore = storage.NewPipelineStore(db, c.time, c.uuid)
	}
	c.experimentStore = storage.NewExperimentStore(db, c.time, c.uuid)
	c.jobStore = storage.NewJobStore(db, c.time, pipelineStoreForRef)
	c.taskStore = storage.NewTaskStore(db, c.time, c.uuid)
	c.resourceReferenceStore = storage.NewResourceReferenceStore(db, pipelineStoreForRef)
	c.dBStatusStore = storage.NewDBStatusStore(db)
	c.defaultExperimentStore = storage.NewDefaultExperimentStore(db)
<<<<<<< HEAD
	glog.Info("Initializing Minio client...")
	c.objectStore = initMinioClient(options.Context, common.GetDurationConfig(initConnectionTimeout))
	glog.Info("Minio client initialized successfully")
=======
	glog.Info("Initializing Object store client...")
	c.objectStore = initMinioClient(options.Context, common.GetDurationConfig(initConnectionTimeout))
	glog.Info("Object store client initialized successfully")
>>>>>>> e31038da
	// Use default value of client QPS (5) & burst (10) defined in
	// k8s.io/client-go/rest/config.go#RESTClientFor
	clientParams := util.ClientParameters{
		QPS:   common.GetFloat64ConfigWithDefault(clientQPS, 5),
		Burst: common.GetIntConfigWithDefault(clientBurst, 10),
	}

	c.execClient = util.NewExecutionClientOrFatal(util.CurrentExecutionType(), common.GetDurationConfig(initConnectionTimeout), clientParams)

	c.swfClient = client.NewScheduledWorkflowClientOrFatal(common.GetDurationConfig(initConnectionTimeout), clientParams)

	c.k8sCoreClient = client.CreateKubernetesCoreOrFatal(common.GetDurationConfig(initConnectionTimeout), clientParams)

	newClient, err := metadata.NewClient(common.GetMetadataGrpcServiceServiceHost(), common.GetMetadataGrpcServiceServicePort(), common.GetMetadataTLSEnabled(), common.GetCaCertPath())

	if err != nil {
		glog.Fatalf("Failed to create metadata client. Error: %v", err)
	}
	c.metadataClient = newClient

	runStore := storage.NewRunStore(db, c.time)
	c.runStore = runStore

	// Log archive
	c.logArchive = initLogArchive()

	if common.IsMultiUserMode() {
		c.subjectAccessReviewClient = client.CreateSubjectAccessReviewClientOrFatal(common.GetDurationConfig(initConnectionTimeout), clientParams)
		c.tokenReviewClient = client.CreateTokenReviewClientOrFatal(common.GetDurationConfig(initConnectionTimeout), clientParams)
		c.authenticators = auth.GetAuthenticators(c.tokenReviewClient)
	}
	glog.Infof("Client manager initialized successfully")

	return nil
}

func (c *ClientManager) Close() {
	c.db.Close()
}

// addDisplayNameColumn adds a DisplayName column to the given table with a default value of Name.
// It panics if this fails.
func addDisplayNameColumn(db *gorm.DB, scope *gorm.Scope, quotedTableName string, driverName string) []error {
	glog.Info("Adding DisplayName column to " + quotedTableName)

	switch driverName {
	case "mysql":
		scope.Raw(
			"ALTER TABLE " + quotedTableName + " ADD COLUMN DisplayName VARCHAR(255) NULL;",
		).Exec()
		scope.Raw("UPDATE " + quotedTableName + " SET DisplayName = Name").Exec()
		scope.Raw("ALTER TABLE " + quotedTableName + " MODIFY COLUMN DisplayName VARCHAR(255) NOT NULL").Exec()
	case "pgx":
		scope.Raw(
			"ALTER TABLE " + quotedTableName + " ADD COLUMN DisplayName VARCHAR(255);",
		).Exec()
		scope.Raw("UPDATE " + quotedTableName + " SET DisplayName = Name").Exec()
		scope.Raw("ALTER TABLE " + quotedTableName + " ALTER COLUMN DisplayName SET NOT NULL").Exec()
	}

	scope.CommitOrRollback()

	return db.GetErrors()
}

func InitDBClient(initConnectionTimeout time.Duration) *storage.DB {
	// Allowed driverName values:
	// 1) To use MySQL, use `mysql`
	// 2) To use PostgreSQL, use `pgx`
	driverName := common.GetStringConfig("DBDriverName")
	arg := initDBDriver(driverName, initConnectionTimeout)

<<<<<<< HEAD
	// db is safe for concurrent use by multiple goroutines
	// and maintains its own pool of idle connections.
	db, err := gorm.Open(driverName, arg)
	util.TerminateIfError(err)

	// If pipeline_versions table is introduced into DB for the first time,
	// it needs initialization or data backfill.
	var tableNames []string
	initializePipelineVersions := true
	db.Raw(`show tables`).Pluck("Tables_in_mlpipeline", &tableNames)
	for _, tableName := range tableNames {
		if tableName == "pipeline_versions" {
			initializePipelineVersions = false
			break
		}
	}

	if db.HasTable(&model.Pipeline{}) {
		scope := db.NewScope(&model.Pipeline{})
		if !scope.Dialect().HasColumn(scope.TableName(), "DisplayName") {
			errs := addDisplayNameColumn(db, scope, scope.QuotedTableName(), driverName)
			if len(errs) > 0 {
				glog.Fatalf("Failed to add DisplayName column to the %s table. Error(s): %v", scope.TableName(), errs)
			}
		}
	}

	if db.HasTable(&model.PipelineVersion{}) {
		scope := db.NewScope(&model.PipelineVersion{})
		if !scope.Dialect().HasColumn(scope.TableName(), "DisplayName") {
			errs := addDisplayNameColumn(db, scope, scope.QuotedTableName(), driverName)
			if len(errs) > 0 {
				glog.Fatalf("Failed to add DisplayName column to the %s table. Error(s): %v", scope.TableName(), errs)
			}
		}
	}

	// Create table
	response := db.AutoMigrate(
		&model.DBStatus{},
		&model.DefaultExperiment{},
		&model.Experiment{},
		&model.Pipeline{},
		&model.PipelineVersion{},
		&model.Job{},
		&model.Run{},
		&model.RunMetric{},
		&model.Task{},
		&model.ResourceReference{},
	)

	if ignoreAlreadyExistError(driverName, response.Error) != nil {
		glog.Fatalf("Failed to initialize the databases. Error: %s", response.Error)
	}

	var textFormat string
=======
	var dialector gorm.Dialector
>>>>>>> e31038da
	switch driverName {
	case "mysql":
		// DefaultStringSize dictates non-indexable string fields map to VARCHAR(255) for backward compatibility with GORM v1.
		dialector = mysql.New(mysql.Config{
			DSN:               arg,
			DefaultStringSize: 255,
		})
	case "pgx":
		dialector = postgres.Open(arg)
	default:
		glog.Fatalf("Unsupported driver %v", driverName)
	}

	// db is safe for concurrent use by multiple goroutines
	// and maintains its own pool of idle connections.
	db, err := gorm.Open(dialector, &gorm.Config{})
	util.TerminateIfError(err)

	dialect := GetDialect(driverName)

	legacy, err := isLegacySchema(db)
	if err != nil {
		glog.Fatalf("failed to detect schema version: %v", err)
	}
	if legacy {
		// Legacy schema (pre-2.15): run the one-time legacy upgrade to shrink columns,
		// clean up legacy indexes/constraints, and perform backfills.
		util.TerminateIfError(runLegacyUpgradeFlow(db, dialect))
	} else {
		// Non-legacy schema (>=2.15): run autoMigrate for both first-time installs and
		// upgrades between >=2.15 versions.
		util.TerminateIfError(autoMigrate(db))
	}

	newdb, err := db.DB()
	if err != nil {
		glog.Fatalf("Failed to retrieve *sql.DB from gorm.DB. Error: %v", err)
	}
	return storage.NewDB(newdb, storage.NewMySQLDialect())
}

// Initializes Database driver. Use `driverName` to indicate which type of DB to use:
// 1) "mysql" for MySQL
// 2) "pgx" for PostgreSQL
func initDBDriver(driverName string, initConnectionTimeout time.Duration) string {
	var sqlConfig, dbName string
	var mysqlConfig *mysqlStd.Config
	switch driverName {
	case "mysql":
		mysqlConfig = client.CreateMySQLConfig(
			common.GetStringConfigWithDefault(mysqlUser, "root"),
			common.GetStringConfigWithDefault(mysqlPassword, ""),
			common.GetStringConfigWithDefault(mysqlServiceHost, "mysql"),
			common.GetStringConfigWithDefault(mysqlServicePort, "3306"),
			"",
			common.GetStringConfigWithDefault(mysqlGroupConcatMaxLen, "1024"),
			common.GetMapConfig(mysqlExtraParams),
		)
		sqlConfig = mysqlConfig.FormatDSN()
		dbName = common.GetStringConfig(mysqlDBName)
	case "pgx":
		sqlConfig = client.CreatePostgreSQLConfig(
			common.GetStringConfigWithDefault(postgresUser, "user"),
			common.GetStringConfigWithDefault(postgresPassword, "password"),
			common.GetStringConfigWithDefault(postgresHost, "postgresql"),
			"postgres",
			uint16(common.GetIntConfigWithDefault(postgresPort, 5432)),
		)
		dbName = common.GetStringConfig(postgresDBName)
	default:
		glog.Fatalf("Driver %v is not supported, use \"mysql\" for MySQL, or \"pgx\" for PostgreSQL", driverName)
	}

	var db *sql.DB
	var err error
	operation := func() error {
		db, err = sql.Open(driverName, sqlConfig)
		if err != nil {
			return err
		}
		return nil
	}
	b := backoff.NewExponentialBackOff()
	b.MaxElapsedTime = initConnectionTimeout
	err = backoff.RetryNotify(operation, b, func(e error, duration time.Duration) {
		glog.Errorf("%v", e)
	})

	defer db.Close()
	util.TerminateIfError(err)

	// Create database if not exist
	dialect := GetDialect(driverName)
	operation = func() error {
		_, err = db.Exec(fmt.Sprintf("CREATE DATABASE %s", dbName))
		if ignoreAlreadyExistError(dialect, err) != nil {
			return err
		}
		return nil
	}
	b = backoff.NewExponentialBackOff()
	b.MaxElapsedTime = initConnectionTimeout
	err = backoff.Retry(operation, b)

	util.TerminateIfError(err)

	switch driverName {
	case "mysql":
		mysqlConfig.DBName = dbName
		// When updating, return rows matched instead of rows affected. This counts rows that are being
		// set as the same values as before. If updating using a primary key and rows matched is 0, then
		// it means this row is not found.
		// Config reference: https://github.com/go-sql-driver/mysql#clientfoundrows
		mysqlConfig.ClientFoundRows = true
		sqlConfig = mysqlConfig.FormatDSN()
	case "pgx":
		// Note: postgreSQL does not have the option `ClientFoundRows`
		// Config reference: https://www.postgresql.org/docs/current/libpq-connect.html
		sqlConfig = client.CreatePostgreSQLConfig(
			common.GetStringConfigWithDefault(postgresUser, "root"),
			common.GetStringConfigWithDefault(postgresPassword, ""),
			common.GetStringConfigWithDefault(postgresHost, "postgresql"),
			dbName,
			uint16(common.GetIntConfigWithDefault(postgresPort, 5432)),
		)
	default:
		glog.Fatalf("Driver %v is not supported, use \"mysql\" for MySQL, or \"pgx\" for PostgreSQL", driverName)
	}
	return sqlConfig
}

<<<<<<< HEAD
=======
func isLegacySchema(db *gorm.DB) (bool, error) {
	if !db.Migrator().HasTable(&model.Pipeline{}) {
		glog.Infof("Pipelines table not found. Assuming fresh install.")
		return false, nil
	}
	length, ok, err := getColumnLength(db, &model.Pipeline{}, "UUID")
	if err != nil {
		return false, fmt.Errorf("detect schema version: %w", err)
	}
	return !ok || length > 64, nil
}

func runLegacyUpgradeFlow(db *gorm.DB, dialect SQLDialect) error {
	glog.Infof("Detected legacy schema. Running upgrade flow.")
	// Step 1: decide whether to backfill pipeline_versions
	// If pipeline_versions table is introduced into DB for the first time,
	// it needs initialization or data backfill.
	var tableNames []string
	initializePipelineVersions := true
	db.Raw(`show tables`).Pluck("Tables_in_mlpipeline", &tableNames)
	for _, tableName := range tableNames {
		if tableName == "pipeline_versions" {
			initializePipelineVersions = false
			break
		}
	}
	// Step 2: block upgrade if legacy data too long
	if err := runPreflightLengthChecks(db, dialect, validation.LengthSpecs); err != nil {
		return fmt.Errorf("preflight length check failed: %w", err)
	}

	// Step 3: drop all foreign key constraints which can block shrinking columns
	if err := dropAllFKConstraints(db, dialect.Name); err != nil {
		return fmt.Errorf("drop foreign key constraints failed: %w", err)
	}

	if err := dropLegacyIndexes(db, dialect); err != nil {
		return fmt.Errorf("drop legacy indexes failed: %w", err)
	}

	// Step 4: shrink fields to meet new length constraints
	// NOTE: In GORM v2, AutoMigrate performs full reconciliation for most fields,
	// including type, size, and nullability. However, it will silently skip
	// primary key columns due to database constraints.
	//
	// Therefore, shrinkColumns() is retained to ensure primary key fields like UUID
	// are explicitly resized. While redundant for non-primary fields, shrinkColumns()
	// shares a common metadata source (LengthSpecs) with API-layer validation,
	// which helps avoid drift between schema and runtime logic.

	if err := shrinkColumns(db, validation.LengthSpecs); err != nil {
		return fmt.Errorf("shrink columns failed: %w", err)
	}

	// Step 5-1: Data backfill in pipelines table for DisplayName column
	// Backfilling DisplayName column must be done before automigrate
	// to comply with the NOT NULL constraint
	if db.Migrator().HasTable(&model.Pipeline{}) {
		if !db.Migrator().HasColumn(&model.Pipeline{}, "DisplayName") {
			if err := addDisplayNameColumn(db, &model.Pipeline{}, dialect); err != nil {
				return fmt.Errorf("failed to add DisplayName column to the %s table: %w", model.Pipeline{}.TableName(), err)
			}
		}
	}
	// Step5-2: Data backfill in pipeline_versions table for DisplayName column
	if db.Migrator().HasTable(&model.PipelineVersion{}) {
		if !db.Migrator().HasColumn(&model.PipelineVersion{}, "DisplayName") {
			if err := addDisplayNameColumn(db, &model.PipelineVersion{}, dialect); err != nil {
				return fmt.Errorf("failed to add DisplayName column to the %s table: %w", model.PipelineVersion{}.TableName(), err)
			}
		}
	}

	// Step 6: Run autoMigrate to add any missing FKs/constraints/columns/indexes and
	// to reconcile field definitions (size/precision/nullability) where permitted by
	// the DB. Primary-key length shrink is already handled in Step 4 (shrinkColumns),
	// because AutoMigrate intentionally avoids altering primary keys.
	if err := autoMigrate(db); err != nil {
		return err
	}

	// Step 7: Data backfill for pipeline_versions if this is the first time for
	// pipeline_versions to enter mlpipeline DB.
	if initializePipelineVersions {
		initPipelineVersionsFromPipelines(db)
	}
	err := backfillExperimentIDToRunTable(db)
	if err != nil {
		return fmt.Errorf("failed to backfill experiment UUID in run_details table: %s", err)
	}

	return nil
}

// autoMigrate runs the standard reconciliation for non-legacy schemas:
// it is used for first-time installs on >=2.15 and for upgrades between
// >=2.15 versions. Legacy upgrades call this after cleanup/shrinks.
func autoMigrate(db *gorm.DB) error {
	glog.Infof("Running AutoMigrate.")

	if err := db.AutoMigrate(
		&model.DBStatus{},
		&model.DefaultExperiment{},
		&model.Experiment{},
		&model.Pipeline{},
		&model.PipelineVersion{},
		&model.Job{},
		&model.Run{},
		&model.RunMetric{},
		&model.Task{},
		&model.ResourceReference{},
	); err != nil {
		return fmt.Errorf("AutoMigrate failed: %w", err)
	}

	return nil
}

// getColumnLength returns the declared length for a column using GORM ColumnTypes.
// If the dialect/type doesn't report a length (e.g., TEXT), ok=false.
func getColumnLength(db *gorm.DB, mdl interface{}, column string) (length int64, ok bool, err error) {
	colTypes, err := db.Migrator().ColumnTypes(mdl)
	if err != nil {
		return 0, false, err
	}
	for _, ct := range colTypes {
		if strings.EqualFold(ct.Name(), column) {
			l, okLen := ct.Length()
			return l, okLen, nil
		}
	}
	return 0, false, nil
}

// runPreflightLengthChecks scans existing data and aborts upgrade if any row exceeds the new Max length.
// It must be called BEFORE AutoMigrate/DDL that shrinks column definitions.
func runPreflightLengthChecks(db *gorm.DB, dialect SQLDialect, specs []validation.ColLenSpec) error {
	quote := dialect.QuoteIdentifier

	for _, s := range specs {
		if !db.Migrator().HasTable(s.Model) {
			continue
		}
		tableName, dbCol, err := FieldMeta(db, s.Model, s.Field)
		if err != nil {
			return fmt.Errorf("failed to resolve meta for %T.%s: %w", s.Model, s.Field, err)
		}

		var cnt int64
		lengthFn := dialect.LengthFunc
		where := fmt.Sprintf("%s(%s) > ?", lengthFn, quote(dbCol))
		if err := db.Table(tableName).Where(where, s.Max).Count(&cnt).Error; err != nil {
			return fmt.Errorf("preflight length check failed for %s.%s (count): %w", tableName, dbCol, err)
		}
		if cnt == 0 {
			continue
		}

		type rowSample struct {
			Val string
		}
		var samples []rowSample
		if err := db.Table(tableName).
			Select(dbCol+" as Val").
			Where(where, s.Max).
			Limit(5).
			Scan(&samples).Error; err != nil {
			return fmt.Errorf("preflight length check failed for %s.%s (sample): %w", tableName, dbCol, err)
		}

		var preview []string
		for _, sm := range samples {
			if len(sm.Val) > 50 {
				preview = append(preview, sm.Val[:50]+"…")
			} else {
				preview = append(preview, sm.Val)
			}
		}

		return fmt.Errorf(`[Preflight] %s.%s has %d rows with length > %d.
		Reason: This column must stay indexable (e.g. MySQL utf8mb4 index key ≤ 767 bytes).Thus, KFP enforces a max of %d chars.
		Action: Shorten these values before upgrading.
		Find offenders with:
		SELECT UUID, CHAR_LENGTH(%[2]s) AS L FROM %[1]s WHERE CHAR_LENGTH(%[2]s) > %[3]d;
		Examples: %v`,
			tableName, dbCol, cnt, s.Max, s.Max, preview)
	}
	return nil
}

// FieldMeta returns the table name and DB column name for the given model+field.
func FieldMeta(db *gorm.DB, mdl interface{}, field string) (table string, dbCol string, err error) {
	stmt := &gorm.Statement{DB: db}
	if err = stmt.Parse(mdl); err != nil {
		return "", "", err
	}
	f, ok := stmt.Schema.FieldsByName[field]
	if !ok {
		return stmt.Table, "", fmt.Errorf("field %s not found in %T", field, mdl)
	}
	return stmt.Table, f.DBName, nil
}

// dropAllFKConstraints drops all foreign key constraints from all tables for the given driver.
// This is the minimal set of DDL needed to safely shrink indexed columns in legacy upgrades.
func dropAllFKConstraints(db *gorm.DB, driverName string) error {
	switch driverName {
	case "mysql":
		return dropAllMySQLFKConstraints(db)
	case "pgx":
		// PostgreSQL legacy path not implemented; no-op for now.
		return nil
	default:
		return fmt.Errorf("DropAllFKConstraints not supported for driver: %s", driverName)
	}
}

// dropAllMySQLFKConstraints drops all foreign key constraints from all tables in the current MySQL database.
func dropAllMySQLFKConstraints(db *gorm.DB) error {
	tables := []string{}
	if err := db.Raw("SHOW TABLES").Scan(&tables).Error; err != nil {
		return fmt.Errorf("failed to list tables: %w", err)
	}

	for _, table := range tables {
		var foreignKeys []struct {
			ConstraintName string `gorm:"column:CONSTRAINT_NAME"`
		}
		err := db.Raw(fmt.Sprintf(`
			SELECT CONSTRAINT_NAME
			FROM information_schema.TABLE_CONSTRAINTS
			WHERE TABLE_SCHEMA = DATABASE()
			  AND TABLE_NAME = '%s'
			  AND CONSTRAINT_TYPE = 'FOREIGN KEY'`, table)).
			Scan(&foreignKeys).Error
		if err != nil {
			glog.Warningf("failed to list foreign keys for table %s: %v", table, err)
			continue
		}

		for _, fk := range foreignKeys {
			glog.Infof("Dropping foreign key %s on table %s", fk.ConstraintName, table)
			if err := db.Exec(fmt.Sprintf(
				"ALTER TABLE `%s` DROP FOREIGN KEY `%s`", table, fk.ConstraintName,
			)).Error; err != nil {
				return fmt.Errorf("failed to drop foreign key %s on table %s: %w", fk.ConstraintName, table, err)
			}
		}
	}
	return nil
}

// dropLegacyIndexes removes a small, explicit set of legacy indexes that
// conflict/duplicate with GORM tag definitions. MySQL only; PostgreSQL is no-op.
func dropLegacyIndexes(db *gorm.DB, dialect SQLDialect) error {
	switch dialect.Name {
	case "mysql":
		return dropLegacyIndexesMySQL(db)
	case "pgx":
		// No legacy cleanup needed for PostgreSQL per upstream note.
		return nil
	default:
		return fmt.Errorf("dropLegacyIndexes: unsupported dialect %q", dialect.Name)
	}
}

// dropLegacyIndexesMySQL removes a small, explicit set of legacy indexes on MySQL:
// See https://github.com/kubeflow/pipelines/pull/12013
// The function is idempotent: it queries information_schema/SHOW INDEX first and only drops/renames when needed.
func dropLegacyIndexesMySQL(db *gorm.DB) error {
	ixLogPrefix := "[legacy-index-cleanup] "

	type idxRow struct {
		IndexName string `gorm:"column:INDEX_NAME"`
	}

	// --- Rules 1 & 2: drop single-column unique index on Name for experiments/pipelines ---
	for _, table := range []string{"experiments", "pipelines"} {
		var rows []idxRow
		// Find indexes that are UNIQUE, non-PRIMARY, and exactly one column which is Name.
		q := fmt.Sprintf(`
			SELECT INDEX_NAME
			FROM information_schema.STATISTICS
			WHERE TABLE_SCHEMA = DATABASE()
			  AND TABLE_NAME = '%s'
			GROUP BY INDEX_NAME
			HAVING
			  COUNT(*) = 1
			  AND SUM(CASE WHEN COLUMN_NAME='Name' THEN 1 ELSE 0 END) = 1
			  AND MAX(NON_UNIQUE) = 0
			  AND MAX(INDEX_NAME <> 'PRIMARY') = 1;
		`, table)

		if err := db.Raw(q).Scan(&rows).Error; err != nil {
			return fmt.Errorf("query single-column unique Name indexes on %s failed: %w", table, err)
		}
		for _, r := range rows {
			glog.Infof("%s dropping single-column unique index %q on %s(Name)", ixLogPrefix, r.IndexName, table)
			stmt := fmt.Sprintf("DROP INDEX `%s` ON `%s`", r.IndexName, table)
			if err := db.Exec(stmt).Error; err != nil {
				return fmt.Errorf("drop index %s on %s failed: %w", r.IndexName, table, err)
			}
		}
	}

	// --- Rule 3: drop legacy composite unique index on pipeline_versions if present ---
	{
		if db.Migrator().HasTable(&model.PipelineVersion{}) {
			rows, err := db.Raw(`SHOW INDEX FROM pipeline_versions WHERE Key_name='idx_pipeline_version_uuid_name'`).Rows()
			if err != nil {
				return fmt.Errorf("query pipeline_versions indices failed: %w", err)
			}
			has := false
			if err := rows.Err(); err != nil {
				_ = rows.Close()
				return fmt.Errorf("iterate pipeline_versions indices failed: %w", err)
			}
			if rows.Next() {
				has = true
			}
			_ = rows.Close()
			if has {
				glog.Infof("%s dropping legacy composite unique index idx_pipeline_version_uuid_name on pipeline_versions", ixLogPrefix)
				if err := db.Exec("DROP INDEX `idx_pipeline_version_uuid_name` ON `pipeline_versions`").Error; err != nil {
					return fmt.Errorf("drop idx_pipeline_version_uuid_name on pipeline_versions failed: %w", err)
				}
			}
		} else {
			glog.Infof("%s skip pipeline_versions cleanup: table not found (fresh-introduced case)", ixLogPrefix)
		}
	}

	// --- Rule 4: normalize pipelines(Name,Namespace) unique index to keep only `namespace_name` ---
	{
		var rows []idxRow
		q := `
			SELECT INDEX_NAME
			FROM information_schema.STATISTICS
			WHERE TABLE_SCHEMA = DATABASE()
			  AND TABLE_NAME = 'pipelines'
			GROUP BY INDEX_NAME
			HAVING
			  COUNT(*) = 2
			  AND SUM(CASE WHEN SEQ_IN_INDEX=1 AND COLUMN_NAME='Name' THEN 1 ELSE 0 END) = 1
			  AND SUM(CASE WHEN SEQ_IN_INDEX=2 AND COLUMN_NAME='Namespace' THEN 1 ELSE 0 END) = 1
			  AND MAX(NON_UNIQUE) = 0;
		`
		if err := db.Raw(q).Scan(&rows).Error; err != nil {
			return fmt.Errorf("query composite unique (Name,Namespace) indexes on pipelines failed: %w", err)
		}
		// Set of existing names for this composite index
		has := map[string]bool{}
		for _, r := range rows {
			has[r.IndexName] = true
		}

		// Case A: both exist -> drop legacy name_namespace_index, keep namespace_name
		if has["namespace_name"] && has["name_namespace_index"] {
			glog.Infof("%s dropping duplicate unique index name_namespace_index on pipelines(Name,Namespace), keeping namespace_name", ixLogPrefix)
			if err := db.Exec("DROP INDEX `name_namespace_index` ON `pipelines`").Error; err != nil {
				return fmt.Errorf("drop name_namespace_index on pipelines failed: %w", err)
			}
		} else if !has["namespace_name"] && has["name_namespace_index"] {
			// Case B: only legacy exists -> try rename to avoid rebuild; fallback to drop.
			glog.Infof("%s renaming name_namespace_index -> namespace_name on pipelines(Name,Namespace)", ixLogPrefix)
			if err := db.Exec("ALTER TABLE `pipelines` RENAME INDEX `name_namespace_index` TO `namespace_name`").Error; err != nil {
				glog.Warningf("%s rename failed (%v); dropping name_namespace_index; AutoMigrate will recreate namespace_name", ixLogPrefix, err)
				if err2 := db.Exec("DROP INDEX `name_namespace_index` ON `pipelines`").Error; err2 != nil {
					return fmt.Errorf("drop name_namespace_index on pipelines failed after rename attempt: %w", err2)
				}
			}
		}
		// Case C/D: only namespace_name exists or none exist -> no-op
	}

	return nil
}

func shrinkColumns(db *gorm.DB, specs []validation.ColLenSpec) error {
	for _, s := range specs {
		if !db.Migrator().HasTable(s.Model) {
			continue
		}
		if err := ensureColumnLength(db, s); err != nil {
			return err
		}
	}
	return nil
}

func ensureColumnLength(db *gorm.DB, spec validation.ColLenSpec) error {

	tableName, dbCol, err := FieldMeta(db, spec.Model, spec.Field)
	if err != nil {
		return fmt.Errorf("failed to resolve meta for %T.%s: %w", spec.Model, spec.Field, err)
	}

	// Current length
	curLen, haveLen, err := getColumnLength(db, spec.Model, dbCol)
	if err != nil {
		return fmt.Errorf("columnTypes read failed for %s.%s: %w", tableName, dbCol, err)
	}
	if haveLen && curLen <= int64(spec.Max) {
		return nil
	}

	// Alter via GORM
	if err := db.Migrator().AlterColumn(spec.Model, spec.Field); err != nil {
		return fmt.Errorf("AlterColumn failed for %s.%s (field=%s): %w", tableName, dbCol, spec.Field, err)
	}

	// Verify after alter
	newLen, haveLen2, err := getColumnLength(db, spec.Model, dbCol)
	if err != nil {
		return fmt.Errorf("post-AlterColumn columnTypes read failed for %s.%s: %w", tableName, dbCol, err)
	}
	if haveLen2 && newLen > int64(spec.Max) {
		return fmt.Errorf("after AlterColumn, %s.%s length=%d (> %d)", tableName, dbCol, newLen, spec.Max)
	}
	return nil
}

// addDisplayNameColumn ensures the DisplayName column exists on the given model's table,
// backfills it from Name where missing, and then enforces NOT NULL.
// It is safe to call multiple times (idempotent).
func addDisplayNameColumn(db *gorm.DB, mdl interface{}, dialect SQLDialect) error {

	table, dbCol, err := FieldMeta(db, mdl, "DisplayName")
	if err != nil {
		return fmt.Errorf("resolve meta for %T.DisplayName failed: %w", mdl, err)
	}
	// Only allow these tables to have DisplayName added to prevent accidental schema changes.
	allowed := map[string]bool{
		model.Pipeline{}.TableName():        true,
		model.PipelineVersion{}.TableName(): true,
	}
	if !allowed[table] {
		return fmt.Errorf("table %q is not allowed for DisplayName migration", table)
	}

	if db.Migrator().HasColumn(mdl, dbCol) {
		return nil
	}

	q := dialect.QuoteIdentifier
	quotedTable := q(table)
	glog.Info("Adding DisplayName column to " + quotedTable)

	return db.Transaction(func(tx *gorm.DB) error {
		var stmts []string
		switch dialect.Name {
		case "mysql":
			stmts = []string{
				"ALTER TABLE " + quotedTable + " ADD COLUMN " + q(dbCol) + " VARCHAR(255) NULL;",
				"UPDATE " + quotedTable + " SET " + q(dbCol) + " = " + q("Name") + " WHERE " + q(dbCol) + " IS NULL;",
				"ALTER TABLE " + quotedTable + " MODIFY COLUMN " + q(dbCol) + " VARCHAR(255) NOT NULL;",
			}
		case "pgx":
			stmts = []string{
				"ALTER TABLE " + quotedTable + " ADD COLUMN " + q(dbCol) + " VARCHAR(255);",
				"UPDATE " + quotedTable + " SET " + q(dbCol) + " = " + q("Name") + " WHERE " + q(dbCol) + " IS NULL;",
				"ALTER TABLE " + quotedTable + " ALTER COLUMN " + q(dbCol) + " SET NOT NULL;",
			}
		default:
			return fmt.Errorf("unsupported driver: %s", dialect.Name)
		}

		for _, s := range stmts {
			if err := tx.Exec(s).Error; err != nil {
				return fmt.Errorf("exec failed for %q: %w", s, err)
			}
		}
		return nil
	})
}

>>>>>>> e31038da
func initMinioClient(ctx context.Context, initConnectionTimeout time.Duration) storage.ObjectStoreInterface {
	// Create minio client.
	minioServiceHost := common.GetStringConfigWithDefault("ObjectStoreConfig.Host", "")
	minioServicePort := common.GetStringConfigWithDefault("ObjectStoreConfig.Port", "")
	minioServiceRegion := common.GetStringConfigWithDefault("ObjectStoreConfig.Region", "")
	minioServiceSecure := common.GetBoolConfigWithDefault("ObjectStoreConfig.Secure", false)
	accessKey := common.GetStringConfigWithDefault("ObjectStoreConfig.AccessKey", "")
	secretKey := common.GetStringConfigWithDefault("ObjectStoreConfig.SecretAccessKey", "")
	bucketName := common.GetStringConfigWithDefault("ObjectStoreConfig.BucketName", "")
	pipelinePath := common.GetStringConfigWithDefault("ObjectStoreConfig.PipelinePath", "")
	disableMultipart := common.GetBoolConfigWithDefault("ObjectStoreConfig.Multipart.Disable", true)

	minioClient := client.CreateMinioClientOrFatal(minioServiceHost, minioServicePort, accessKey,
		secretKey, minioServiceSecure, minioServiceRegion, initConnectionTimeout)
	createMinioBucket(ctx, minioClient, bucketName, minioServiceRegion)

	return storage.NewMinioObjectStore(&storage.MinioClient{Client: minioClient}, bucketName, pipelinePath, disableMultipart)
}

func createMinioBucket(ctx context.Context, minioClient *minio.Client, bucketName, region string) {
	// Check to see if it exists, and we have permission to access it.
	exists, err := minioClient.BucketExists(ctx, bucketName)
	if err != nil {
		glog.Fatalf("Failed to check if object store bucket exists. Error: %v", err)
	}
	if exists {
		glog.Infof("We already own %s\n", bucketName)
		return
	}
	// Create bucket if it does not exist
	err = minioClient.MakeBucket(ctx, bucketName, minio.MakeBucketOptions{Region: region})
	if err != nil {
		glog.Fatalf("Failed to create object store bucket. Error: %v", err)
	}
	glog.Infof("Successfully created bucket %s\n", bucketName)
}

func initLogArchive() (logArchive archive.LogArchiveInterface) {
	logFileName := common.GetStringConfigWithDefault(archiveLogFileName, "")
	logPathPrefix := common.GetStringConfigWithDefault(archiveLogPathPrefix, "")

	if logFileName != "" && logPathPrefix != "" {
		logArchive = archive.NewLogArchive(logPathPrefix, logFileName)
	}

	return
}

// NewClientManager creates and Init a new instance of ClientManager.
func NewClientManager(options *Options) (*ClientManager, error) {
	clientManager := &ClientManager{}
	err := clientManager.init(options)
	if err != nil {
		return nil, err
	}

	return clientManager, nil
}

// Data migration in 2 steps to introduce pipeline_versions table. This
// migration shall be called only once when pipeline_versions table is created
// for the first time in DB.
func initPipelineVersionsFromPipelines(db *gorm.DB) {
	tx := db.Begin()

	// Step 1: duplicate pipelines to pipeline versions.
	// The pipeline versions created here are not through KFP pipeine version
	// API, and are only for the legacy pipelines that are created
	// before pipeline version API is introduced.
	// For those legacy pipelines, who don't have versions before, we create one
	// implicit version for each of them. Given a legacy pipeline, the implicit
	// version created here is assigned an ID the same as the pipeline ID. This
	// way we don't need to move the minio file of pipeline package around,
	// since the minio file's path is based on the pipeline ID (and now on the
	// implicit version ID too). Meanwhile, IDs are required to be unique inside
	// the same resource type, so pipeline and pipeline version as two different
	// resources using the same ID is OK.
	// On the other hand, pipeline and its pipeline versions created after
	// pipeline version API is introduced will have different Ids; and the minio
	// file will be put directly into the directories for pipeline versions.
	tx.Exec(`
		INSERT INTO pipeline_versions
			(UUID, Name, DisplayName, CreatedAtInSec, Parameters, Status, PipelineId, PipelineSpec, PipelineSpecURI)
		SELECT
			p.UUID,
			p.Name,
			p.Name AS DisplayName,
			p.CreatedAtInSec,
			COALESCE(p.Parameters, '{}') AS Parameters,
			COALESCE(p.Status, 'READY')  AS Status,
			p.UUID AS PipelineId,
			'' AS PipelineSpec,
			'' AS PipelineSpecURI
		FROM pipelines p
		LEFT JOIN pipeline_versions v ON v.UUID = p.UUID
		WHERE v.UUID IS NULL;`)

	// Step 2: modifiy pipelines table after pipeline_versions are populated.
	tx.Exec("update pipelines set DefaultVersionId=UUID;")

	tx.Commit()
}

func backfillExperimentIDToRunTable(db *gorm.DB) error {
	// check if there is any row in the run table has experiment ID being empty
	sqlDB, err := db.DB()
	if err != nil {
		return err
	}
	rows, err := sqlDB.Query("SELECT \"ExperimentUUID\" FROM run_details WHERE \"ExperimentUUID\" = '' LIMIT 1")
	if err != nil {
		return err
	}
	if err := rows.Err(); err != nil {
		return err
	}
	defer rows.Close()

	// no row in run_details table has empty ExperimentUUID
	if !rows.Next() {
		return nil
	}

	_, err = sqlDB.Exec(`
		UPDATE
			run_details, resource_references
		SET
			run_details.ExperimentUUID = resource_references.ReferenceUUID
		WHERE
			run_details.UUID = resource_references.ResourceUUID
			AND resource_references.ResourceType = 'Run'
			AND resource_references.ReferenceType = 'Experiment'
			AND run_details.ExperimentUUID = ''
	`)
	return err
}

// Returns the same error, if it's not "already exists" related.
// Otherwise, return nil.
func ignoreAlreadyExistError(dialect SQLDialect, err error) error {
	if err != nil && strings.Contains(err.Error(), dialect.ExistDatabaseErrHint) {
		return nil
	}
	return err
}<|MERGE_RESOLUTION|>--- conflicted
+++ resolved
@@ -22,8 +22,6 @@
 	"sync"
 	"time"
 
-	"github.com/kubeflow/pipelines/backend/src/v2/metadata"
-
 	"github.com/cenkalti/backoff"
 	mysqlStd "github.com/go-sql-driver/mysql"
 	"github.com/golang/glog"
@@ -37,12 +35,9 @@
 	"github.com/kubeflow/pipelines/backend/src/common/util"
 	k8sapi "github.com/kubeflow/pipelines/backend/src/crd/kubernetes/v2beta1"
 	"github.com/minio/minio-go/v7"
-<<<<<<< HEAD
-=======
 	"gorm.io/driver/mysql"
 	"gorm.io/driver/postgres"
 	"gorm.io/gorm"
->>>>>>> e31038da
 	"k8s.io/apimachinery/pkg/runtime"
 	"sigs.k8s.io/controller-runtime/pkg/cache"
 	ctrlclient "sigs.k8s.io/controller-runtime/pkg/client"
@@ -105,7 +100,6 @@
 	k8sCoreClient             client.KubernetesCoreInterface
 	subjectAccessReviewClient client.SubjectAccessReviewInterface
 	tokenReviewClient         client.TokenReviewInterface
-	metadataClient            metadata.ClientInterface
 	logArchive                archive.LogArchiveInterface
 	time                      util.TimeInterface
 	uuid                      util.UUIDGeneratorInterface
@@ -184,10 +178,6 @@
 
 func (c *ClientManager) TokenReviewClient() client.TokenReviewInterface {
 	return c.tokenReviewClient
-}
-
-func (c *ClientManager) MetadataClient() metadata.ClientInterface {
-	return c.metadataClient
 }
 
 func (c *ClientManager) LogArchive() archive.LogArchiveInterface {
@@ -288,15 +278,9 @@
 	c.resourceReferenceStore = storage.NewResourceReferenceStore(db, pipelineStoreForRef)
 	c.dBStatusStore = storage.NewDBStatusStore(db)
 	c.defaultExperimentStore = storage.NewDefaultExperimentStore(db)
-<<<<<<< HEAD
-	glog.Info("Initializing Minio client...")
-	c.objectStore = initMinioClient(options.Context, common.GetDurationConfig(initConnectionTimeout))
-	glog.Info("Minio client initialized successfully")
-=======
 	glog.Info("Initializing Object store client...")
 	c.objectStore = initMinioClient(options.Context, common.GetDurationConfig(initConnectionTimeout))
 	glog.Info("Object store client initialized successfully")
->>>>>>> e31038da
 	// Use default value of client QPS (5) & burst (10) defined in
 	// k8s.io/client-go/rest/config.go#RESTClientFor
 	clientParams := util.ClientParameters{
@@ -310,13 +294,6 @@
 
 	c.k8sCoreClient = client.CreateKubernetesCoreOrFatal(common.GetDurationConfig(initConnectionTimeout), clientParams)
 
-	newClient, err := metadata.NewClient(common.GetMetadataGrpcServiceServiceHost(), common.GetMetadataGrpcServiceServicePort(), common.GetMetadataTLSEnabled(), common.GetCaCertPath())
-
-	if err != nil {
-		glog.Fatalf("Failed to create metadata client. Error: %v", err)
-	}
-	c.metadataClient = newClient
-
 	runStore := storage.NewRunStore(db, c.time)
 	c.runStore = runStore
 
@@ -335,31 +312,6 @@
 
 func (c *ClientManager) Close() {
 	c.db.Close()
-}
-
-// addDisplayNameColumn adds a DisplayName column to the given table with a default value of Name.
-// It panics if this fails.
-func addDisplayNameColumn(db *gorm.DB, scope *gorm.Scope, quotedTableName string, driverName string) []error {
-	glog.Info("Adding DisplayName column to " + quotedTableName)
-
-	switch driverName {
-	case "mysql":
-		scope.Raw(
-			"ALTER TABLE " + quotedTableName + " ADD COLUMN DisplayName VARCHAR(255) NULL;",
-		).Exec()
-		scope.Raw("UPDATE " + quotedTableName + " SET DisplayName = Name").Exec()
-		scope.Raw("ALTER TABLE " + quotedTableName + " MODIFY COLUMN DisplayName VARCHAR(255) NOT NULL").Exec()
-	case "pgx":
-		scope.Raw(
-			"ALTER TABLE " + quotedTableName + " ADD COLUMN DisplayName VARCHAR(255);",
-		).Exec()
-		scope.Raw("UPDATE " + quotedTableName + " SET DisplayName = Name").Exec()
-		scope.Raw("ALTER TABLE " + quotedTableName + " ALTER COLUMN DisplayName SET NOT NULL").Exec()
-	}
-
-	scope.CommitOrRollback()
-
-	return db.GetErrors()
 }
 
 func InitDBClient(initConnectionTimeout time.Duration) *storage.DB {
@@ -369,66 +321,7 @@
 	driverName := common.GetStringConfig("DBDriverName")
 	arg := initDBDriver(driverName, initConnectionTimeout)
 
-<<<<<<< HEAD
-	// db is safe for concurrent use by multiple goroutines
-	// and maintains its own pool of idle connections.
-	db, err := gorm.Open(driverName, arg)
-	util.TerminateIfError(err)
-
-	// If pipeline_versions table is introduced into DB for the first time,
-	// it needs initialization or data backfill.
-	var tableNames []string
-	initializePipelineVersions := true
-	db.Raw(`show tables`).Pluck("Tables_in_mlpipeline", &tableNames)
-	for _, tableName := range tableNames {
-		if tableName == "pipeline_versions" {
-			initializePipelineVersions = false
-			break
-		}
-	}
-
-	if db.HasTable(&model.Pipeline{}) {
-		scope := db.NewScope(&model.Pipeline{})
-		if !scope.Dialect().HasColumn(scope.TableName(), "DisplayName") {
-			errs := addDisplayNameColumn(db, scope, scope.QuotedTableName(), driverName)
-			if len(errs) > 0 {
-				glog.Fatalf("Failed to add DisplayName column to the %s table. Error(s): %v", scope.TableName(), errs)
-			}
-		}
-	}
-
-	if db.HasTable(&model.PipelineVersion{}) {
-		scope := db.NewScope(&model.PipelineVersion{})
-		if !scope.Dialect().HasColumn(scope.TableName(), "DisplayName") {
-			errs := addDisplayNameColumn(db, scope, scope.QuotedTableName(), driverName)
-			if len(errs) > 0 {
-				glog.Fatalf("Failed to add DisplayName column to the %s table. Error(s): %v", scope.TableName(), errs)
-			}
-		}
-	}
-
-	// Create table
-	response := db.AutoMigrate(
-		&model.DBStatus{},
-		&model.DefaultExperiment{},
-		&model.Experiment{},
-		&model.Pipeline{},
-		&model.PipelineVersion{},
-		&model.Job{},
-		&model.Run{},
-		&model.RunMetric{},
-		&model.Task{},
-		&model.ResourceReference{},
-	)
-
-	if ignoreAlreadyExistError(driverName, response.Error) != nil {
-		glog.Fatalf("Failed to initialize the databases. Error: %s", response.Error)
-	}
-
-	var textFormat string
-=======
 	var dialector gorm.Dialector
->>>>>>> e31038da
 	switch driverName {
 	case "mysql":
 		// DefaultStringSize dictates non-indexable string fields map to VARCHAR(255) for backward compatibility with GORM v1.
@@ -560,8 +453,6 @@
 	return sqlConfig
 }
 
-<<<<<<< HEAD
-=======
 func isLegacySchema(db *gorm.DB) (bool, error) {
 	if !db.Migrator().HasTable(&model.Pipeline{}) {
 		glog.Infof("Pipelines table not found. Assuming fresh install.")
@@ -1038,7 +929,6 @@
 	})
 }
 
->>>>>>> e31038da
 func initMinioClient(ctx context.Context, initConnectionTimeout time.Duration) storage.ObjectStoreInterface {
 	// Create minio client.
 	minioServiceHost := common.GetStringConfigWithDefault("ObjectStoreConfig.Host", "")
