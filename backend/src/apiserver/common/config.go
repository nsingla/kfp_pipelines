--- conflicted
+++ resolved
@@ -32,9 +32,6 @@
 	KubeflowUserIDPrefix                    string = "KUBEFLOW_USERID_PREFIX"
 	UpdatePipelineVersionByDefault          string = "AUTO_UPDATE_PIPELINE_DEFAULT_VERSION"
 	TokenReviewAudience                     string = "TOKEN_REVIEW_AUDIENCE"
-<<<<<<< HEAD
-=======
-	GlobalKubernetesWebhookMode             string = "GLOBAL_KUBERNETES_WEBHOOK_MODE"
 	MetadataGrpcServiceServiceHost          string = "METADATA_GRPC_SERVICE_SERVICE_HOST"
 	MetadataGrpcServiceServicePort          string = "METADATA_GRPC_SERVICE_SERVICE_PORT"
 	MetadataTLSEnabled                      string = "METADATA_TLS_ENABLED"
@@ -42,7 +39,6 @@
 	CaBundleMountPath                       string = "ARTIFACT_COPY_STEP_CABUNDLE_MOUNTPATH"
 	CaBundleConfigMapKey                    string = "ARTIFACT_COPY_STEP_CABUNDLE_CONFIGMAP_KEY"
 	CaBundleConfigMapName                   string = "ARTIFACT_COPY_STEP_CABUNDLE_CONFIGMAP_NAME"
->>>>>>> 30d0c459
 )
 
 func IsPipelineVersionUpdatedByDefault() bool {
@@ -137,12 +133,6 @@
 
 func GetTokenReviewAudience() string {
 	return GetStringConfigWithDefault(TokenReviewAudience, DefaultTokenReviewAudience)
-<<<<<<< HEAD
-=======
-}
-
-func IsOnlyKubernetesWebhookMode() bool {
-	return GetBoolConfigWithDefault(GlobalKubernetesWebhookMode, false)
 }
 
 func GetMetadataGrpcServiceServiceHost() string {
@@ -169,5 +159,4 @@
 	} else {
 		return ""
 	}
->>>>>>> 30d0c459
 }