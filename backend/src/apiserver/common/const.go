--- conflicted
+++ resolved
@@ -56,14 +56,11 @@
 
 const DefaultMetadataTLSEnabled = false
 
-<<<<<<< HEAD
 const (
 	DefaultMetadataGrpcServiceServiceHost = "metadata-grpc-service"
 	DefaultMetadataGrpcServiceServicePort = "8080"
 )
 
-=======
->>>>>>> e094b5bb
 const (
 	DefaultPipelineRunnerServiceAccount = "pipeline-runner"
 	HasDefaultBucketEnvVar              = "HAS_DEFAULT_BUCKET"
@@ -76,9 +73,4 @@
 const (
 	MaxFileNameLength = 100
 	MaxFileLength     = 32 << 20 // 32Mb
-)
-
-const (
-	TLSCertCAPath = "/kfp/certs/ca.crt"
-	CABundleDir   = "/kfp/certs"
 )