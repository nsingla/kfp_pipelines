// Copyright 2018 The Kubeflow Authors
//
// Licensed under the Apache License, Version 2.0 (the "License");
// you may not use this file except in compliance with the License.
// You may obtain a copy of the License at
//
//      http://www.apache.org/licenses/LICENSE-2.0
//
// Unless required by applicable law or agreed to in writing, software
// distributed under the License is distributed on an "AS IS" BASIS,
// WITHOUT WARRANTIES OR CONDITIONS OF ANY KIND, either express or implied.
// See the License for the specific language governing permissions and
// limitations under the License.

package model

import (
	"strings"
)

type (
	RuntimeState string
	StorageState string
)

const (
	// V2 runtime states
	RuntimeStateUnspecified RuntimeState = "RUNTIME_STATE_UNSPECIFIED"
	RuntimeStatePending     RuntimeState = "PENDING"
	RuntimeStateRunning     RuntimeState = "RUNNING"
	RuntimeStateSucceeded   RuntimeState = "SUCCEEDED"
	RuntimeStateSkipped     RuntimeState = "SKIPPED"
	RuntimeStateFailed      RuntimeState = "FAILED"
	RuntimeStateCancelling  RuntimeState = "CANCELING"
	RuntimeStateCanceled    RuntimeState = "CANCELED"
	RuntimeStatePaused      RuntimeState = "PAUSED"

	// V1 runtime states
	RuntimeStatePendingV1     RuntimeState = "Pending"
	RuntimeStateRunningV1     RuntimeState = "Running"
	RuntimeStateSucceededV1   RuntimeState = "Succeeded"
	RuntimeStateSkippedV1     RuntimeState = "Skipped"
	RuntimeStateTerminatingV1 RuntimeState = "Terminating"
	RuntimeStateFailedV1      RuntimeState = "Failed"
	RuntimeStateErrorV1       RuntimeState = "Error"
	RuntimeStateUnknownV1     RuntimeState = "Unknown"

	// V2 storage states
	StorageStateUnspecified StorageState = "STORAGE_STATE_UNSPECIFIED"
	StorageStateAvailable   StorageState = "AVAILABLE"
	StorageStateArchived    StorageState = "ARCHIVED"

	// V1 storage states
	StorageStateUnspecifiedV1 StorageState = "STORAGESTATE_UNSPECIFIED"
	StorageStateAvailableV1   StorageState = "STORAGESTATE_AVAILABLE"
	StorageStateArchivedV1    StorageState = "STORAGESTATE_ARCHIVED"

	// TODO(gkcalat): verify if some of these v1 states can be safely removed
	RunTerminatingConditionsV1 string = "Terminating"
	LegacyStateNoStatus        string = "NO_STATUS"
	LegacyStateEnabled         string = "ENABLED"
	LegacyStateDisabled        string = "DISABLED"
	LegacyStateError           string = "Error"
	LegacyStateReady           string = "Ready"
	LegacyStateRunning         string = "Running"
	LegacyStateSucceeded       string = "Succeeded"
	LegacyStateDone            string = "Done"
	LegacyStateEmpty           string = ""
)

func (s RuntimeState) toUpper() RuntimeState {
	return RuntimeState(strings.ToUpper(string(s)))
}

// Converts the runtime state into a string.
// This should be called before saving data to the database.
// The returned string is one of [RUNTIME_STATE_UNSPECIFIED,
// PENDING, RUNNING, SUCCEEDED, SKIPPED, FAILED, CANCELING,
// CANCELED, PAUSED]
func (s RuntimeState) ToString() string {
	return string(s.ToV2())
}

// Checks is the runtime state contains a v2-compatible value that can be written to a store.
// This should be called before converting the data.
func (s RuntimeState) IsValid() bool {
	switch s {
	case RuntimeStateUnspecified, RuntimeStatePending, RuntimeStateRunning, RuntimeStateSucceeded, RuntimeStateSkipped, RuntimeStateFailed, RuntimeStateCancelling, RuntimeStateCanceled, RuntimeStatePaused:
		return true
	default:
		return false
	}
}

// Converts to v2beta1-compatible internal representation of runtime state.
// This should be called before converting to v2beta1 API type or writing to a store.
func (s RuntimeState) ToV2() RuntimeState {
	switch s.toUpper() {
	case RuntimeStateUnspecified, RuntimeStateUnknownV1.toUpper(), RuntimeState(LegacyStateNoStatus).toUpper(), RuntimeState(LegacyStateEmpty).toUpper():
		return RuntimeStateUnspecified
	case RuntimeStatePending:
		return RuntimeStatePending
	case RuntimeStateRunning, RuntimeState(LegacyStateEnabled).toUpper(), RuntimeState(LegacyStateReady).toUpper():
		return RuntimeStateRunning
	case RuntimeStateSucceeded, RuntimeState(LegacyStateDone).toUpper():
		return RuntimeStateSucceeded
	case RuntimeStateSkipped:
		return RuntimeStateSkipped
	case RuntimeStateFailed, RuntimeStateErrorV1.toUpper():
		return RuntimeStateFailed
	case RuntimeStateCancelling, RuntimeState(RunTerminatingConditionsV1).toUpper():
		return RuntimeStateCancelling
	case RuntimeStateCanceled, RuntimeState(LegacyStateDisabled).toUpper():
		return RuntimeStateCanceled
	case RuntimeStatePaused:
		return RuntimeStatePaused
	default:
		return RuntimeStateUnspecified
	}
}

// Converts to v1beta1-compatible internal representation of runtime state.
// This should be called before converting to v1beta1 API type.
func (s RuntimeState) ToV1() RuntimeState {
	switch s.toUpper() {
	case RuntimeStateUnspecified, RuntimeStateUnknownV1.toUpper(), RuntimeState(LegacyStateNoStatus).toUpper(), RuntimeState(LegacyStateEmpty).toUpper():
		return RuntimeStateUnknownV1
	case RuntimeStatePending, RuntimeStatePendingV1.toUpper(), RuntimeStatePaused:
		return RuntimeStatePendingV1
	case RuntimeStateRunning, RuntimeStateRunningV1.toUpper(), RuntimeState(LegacyStateEnabled).toUpper(), RuntimeState(LegacyStateReady).toUpper():
		return RuntimeStateRunningV1
	case RuntimeStateSucceeded, RuntimeStateSucceededV1.toUpper(), RuntimeState(LegacyStateDone).toUpper():
		return RuntimeStateSucceededV1
	case RuntimeStateSkipped, RuntimeStateSkippedV1.toUpper():
		return RuntimeStateSkippedV1
	case RuntimeStateFailed, RuntimeStateFailedV1.toUpper(), RuntimeStateCanceled, RuntimeStateErrorV1.toUpper(), RuntimeState(LegacyStateDisabled).toUpper():
		return RuntimeStateFailedV1
	case RuntimeStateCancelling, RuntimeStateTerminatingV1.toUpper():
		return RuntimeStateTerminatingV1
	default:
		return RuntimeStateUnknownV1
	}
}

func (s StorageState) toUpper() StorageState {
	return StorageState(strings.ToUpper(string(s)))
}

// Converts the storage state into a string.
// This should be called before saving data to the database.
// The returned string is one of [STORAGE_STATE_UNSPECIFIED,
// AVAILABLE, ARCHIVED]
func (s StorageState) ToString() string {
	return string(s.ToV2())
}

// Checks is the storage state contains a v2-compatible value that can be written to a store.
// This should be called before converting the data.
func (s StorageState) IsValid() bool {
	switch s {
	case StorageStateAvailable, StorageStateArchived, StorageStateUnspecified:
		return true
	default:
		return false
	}
}

// Converts to v2beta1-compatible internal representation of storage state.
// This should be called before converting to v2beta1 API type or writing to a store.
func (s StorageState) ToV2() StorageState {
	switch s.toUpper() {
	case StorageStateUnspecified, StorageStateUnspecifiedV1, StorageState(LegacyStateNoStatus).toUpper(), StorageState(LegacyStateError).toUpper(), StorageState(LegacyStateEmpty).toUpper():
		return StorageStateUnspecified
	case StorageStateAvailable, StorageStateAvailableV1, StorageState(LegacyStateEnabled).toUpper(), StorageState(LegacyStateReady).toUpper():
		return StorageStateAvailable
	case StorageStateArchived, StorageStateArchivedV1, StorageState(LegacyStateDisabled).toUpper():
		return StorageStateArchived
	default:
		return StorageStateUnspecified
	}
}

// Converts to v1beta1-compatible internal representation of storage state.
// This should be called before converting to v1beta1 API type.
func (s StorageState) ToV1() StorageState {
	switch s.toUpper() {
	case StorageStateAvailable, StorageStateAvailableV1:
		return StorageStateAvailableV1
	case StorageStateArchived, StorageStateArchivedV1:
		return StorageStateArchivedV1
	case StorageStateUnspecified, StorageStateUnspecifiedV1, StorageState(LegacyStateDisabled).toUpper():
		return StorageStateUnspecifiedV1
	default:
		return StorageStateUnspecifiedV1
	}
}

type Tabler interface {
	TableName() string
}

// TableName overrides the table name used by Run.
func (Run) TableName() string {
	return "run_details"
}

type Run struct {
	UUID        string `gorm:"column:UUID; not null; primary_key"`
	DisplayName string `gorm:"column:DisplayName; not null;"` /* The name that user provides. Can contain special characters*/
	K8SName     string `gorm:"column:Name; not null;"`        /* The name of the K8s resource. Follow regex '[a-z0-9]([-a-z0-9]*[a-z0-9])?'*/
	Description string `gorm:"column:Description; not null;"`

	Namespace      string `gorm:"column:Namespace; not null;"`
	ExperimentId   string `gorm:"column:ExperimentUUID; not null;"`
	RecurringRunId string `gorm:"column:JobUUID; default:null;"`

	StorageState   StorageState `gorm:"column:StorageState; not null;"`
	ServiceAccount string       `gorm:"column:ServiceAccount; not null;"`
	Metrics        []*RunMetric

	// ResourceReferences are deprecated. Use Namespace, ExperimentId,
	// RecurringRunId, PipelineSpec.PipelineId, PipelineSpec.PipelineVersionId
	ResourceReferences []*ResourceReference

	PipelineSpec

	RunDetails
}

// Converts to v1beta1-compatible internal representation of run.
// This should be called before converting to v1beta1 API type.
func (r *Run) ToV1() *Run {
	r.ResourceReferences = make([]*ResourceReference, 0)
	if r.ExperimentId != "" {
		r.ResourceReferences = append(
			r.ResourceReferences,
			&ResourceReference{
				ResourceUUID:  r.UUID,
				ResourceType:  RunResourceType,
				ReferenceUUID: r.ExperimentId,
				ReferenceType: ExperimentResourceType,
				Relationship:  OwnerRelationship,
			},
		)
	}
	if r.Namespace != "" {
		r.ResourceReferences = append(
			r.ResourceReferences,
			&ResourceReference{
				ResourceUUID:  r.UUID,
				ResourceType:  RunResourceType,
				ReferenceUUID: r.Namespace,
				ReferenceType: NamespaceResourceType,
				Relationship:  OwnerRelationship,
			},
		)
	}
	if r.RecurringRunId != "" {
		r.ResourceReferences = append(
			r.ResourceReferences,
			&ResourceReference{
				ResourceUUID:  r.UUID,
				ResourceType:  RunResourceType,
				ReferenceUUID: r.RecurringRunId,
				ReferenceType: JobResourceType,
				Relationship:  CreatorRelationship,
			},
		)
	}
	if r.State == "" && r.Conditions != "" {
		r.State = RuntimeState(r.Conditions).ToV2()
		r.Conditions = string(r.State.ToV1())
	} else if r.State != "" {
		r.Conditions = string(r.State.ToV1())
	}
	r.State = r.State.ToV1()
	r.StorageState = r.StorageState.ToV1()
	return r
}

// Converts to v2beta1-compatible internal representation of run.
// This should be called before converting to v2beta1 API type or writing to a store.
func (r *Run) ToV2() *Run {
	for _, ref := range r.ResourceReferences {
		switch ref.ReferenceType {
		case ExperimentResourceType:
			r.ExperimentId = ref.ReferenceUUID
		case NamespaceResourceType:
			r.Namespace = ref.ReferenceUUID
		case JobResourceType:
			r.RecurringRunId = ref.ReferenceUUID
		}
	}
	if r.Conditions != "" && r.State == "" {
		r.State = RuntimeState(r.Conditions)
	}
	r.State = r.State.ToV2()
	r.StorageState = r.StorageState.ToV2()
	return r
}

// Stores runtime information about a pipeline run.
type RunDetails struct {
	CreatedAtInSec   int64 `gorm:"column:CreatedAtInSec; not null;"`
	ScheduledAtInSec int64 `gorm:"column:ScheduledAtInSec; default:0;"`
	FinishedAtInSec  int64 `gorm:"column:FinishedAtInSec; default:0;"`
	// Conditions were deprecated. Use State instead.
	Conditions         string           `gorm:"column:Conditions; not null;"`
	State              RuntimeState     `gorm:"column:State; default:null;"`
	StateHistoryString string           `gorm:"column:StateHistory; default:null; size:65535;"`
	StateHistory       []*RuntimeStatus `gorm:"-;"`
	// Serialized runtime details of a run in v2beta1
	PipelineRuntimeManifest string `gorm:"column:PipelineRuntimeManifest; not null; size:33554432;"`
	// Serialized Argo CRD in v1beta1
	WorkflowRuntimeManifest string `gorm:"column:WorkflowRuntimeManifest; not null; size:33554432;"`
	PipelineContextId       int64  `gorm:"column:PipelineContextId; default:0;"`
	PipelineRunContextId    int64  `gorm:"column:PipelineRunContextId; default:0;"`
	TaskDetails             []*Task
}

type RunMetric struct {
	RunUUID     string  `gorm:"column:RunUUID; not null; primary_key;"`
	NodeID      string  `gorm:"column:NodeID; not null; primary_key;"`
	Name        string  `gorm:"column:Name; not null; primary_key;"`
	NumberValue float64 `gorm:"column:NumberValue;"`
	Format      string  `gorm:"column:Format;"`
	Payload     string  `gorm:"column:Payload; not null; size:65535;"`
}

type RuntimeStatus struct {
	UpdateTimeInSec int64        `json:"UpdateTimeInSec,omitempty"`
	State           RuntimeState `json:"State,omitempty"`
	Error           error        `json:"Error,omitempty"`
}

func (r Run) GetValueOfPrimaryKey() string {
	return r.UUID
}

func GetRunTablePrimaryKeyColumn() string {
	return "UUID"
}

// PrimaryKeyColumnName returns the primary key for model Run.
func (r *Run) PrimaryKeyColumnName() string {
	return "UUID"
}

// DefaultSortField returns the default sorting field for model Run.
func (r *Run) DefaultSortField() string {
	return "CreatedAtInSec"
}

var runAPIToModelFieldMap = map[string]string{
<<<<<<< HEAD
	"run_id":              "UUID",        // v2beta1 API
	"id":                  "UUID",        // v1beta1 API
	"display_name":        "DisplayName", // v2beta1 API
	"name":                "DisplayName", // v1beta1 API
	"created_at":          "CreatedAtInSec",
	"finished_at":         "FinishedAtInSec",
	"description":         "Description",
	"scheduled_at":        "ScheduledAtInSec",
	"storage_state":       "StorageState",
	"status":              "Conditions",
	"namespace":           "Namespace",               // v2beta1 API
	"experiment_id":       "ExperimentUUID",          // v2beta1 API
	"state":               "State",                   // v2beta1 API
	"state_history":       "StateHistory",            // v2beta1 API
	"runtime_details":     "PipelineRuntimeManifest", // v2beta1 API
	"recurring_run_id":    "RecurringRunId",          // v2beta1 API
	"pipeline_name":       "PipelineName",            // v2beta1 API
	"pipeline_version_id": "PipelineVersionId",       // v2beta1 API
	"pipeline_id":         "PipelineId",              // v2beta1 API
=======
	"run_id":           "UUID",        // v2beta1 API
	"id":               "UUID",        // v1beta1 API
	"display_name":     "DisplayName", // v2beta1 API
	"name":             "DisplayName", // v1beta1 API
	"created_at":       "CreatedAtInSec",
	"finished_at":      "FinishedAtInSec",
	"description":      "Description",
	"scheduled_at":     "ScheduledAtInSec",
	"storage_state":    "StorageState",
	"status":           "Conditions",
	"namespace":        "Namespace",               // v2beta1 API
	"experiment_id":    "ExperimentUUID",          // v2beta1 API
	"state":            "State",                   // v2beta1 API
	"state_history":    "StateHistory",            // v2beta1 API
	"runtime_details":  "PipelineRuntimeManifest", // v2beta1 API
	"recurring_run_id": "JobUUID",                 // v2beta1 API
>>>>>>> dd59f48c
}

// APIToModelFieldMap returns a map from API names to field names for model Run.
func (r *Run) APIToModelFieldMap() map[string]string {
	return runAPIToModelFieldMap
}

// GetModelName returns table name used as sort field prefix.
func (r *Run) GetModelName() string {
	// TODO(jingzhang36): return run_details here, and use model name as alias
	// and thus as prefix in sorting fields.
	return ""
}

func (r *Run) GetField(name string) (string, bool) {
	if field, ok := runAPIToModelFieldMap[name]; ok {
		return field, true
	}
	if strings.HasPrefix(name, "metric:") {
		return name[7:], true
	}
	return "", false
}

func (r *Run) GetFieldValue(name string) interface{} {
	// "name" could be a field in Run type or a name inside an array typed field
	// in Run type
	// First, try to find the value if "name" is a field in Run type
	switch name {
	case "UUID":
		return r.UUID
	case "DisplayName":
		return r.DisplayName
	case "CreatedAtInSec":
		return r.RunDetails.CreatedAtInSec
	case "FinishedAtInSec":
		return r.RunDetails.FinishedAtInSec
	case "Description":
		return r.Description
	case "ScheduledAtInSec":
		return r.RunDetails.ScheduledAtInSec
	case "StorageState":
		return r.StorageState
	case "Conditions":
		return r.RunDetails.Conditions
	case "Namespace":
		return r.Namespace
	case "ExperimentId":
		return r.ExperimentId
	case "State":
		return r.RunDetails.State
	case "PipelineRuntimeManifest":
		return r.RunDetails.PipelineRuntimeManifest
	case "RecurringRunId":
		return r.RecurringRunId
	}
	// Second, try to find the match of "name" inside an array typed field
	for _, metric := range r.Metrics {
		if metric.Name == name {
			return metric.NumberValue
		}
	}
	return nil
}

// Regular fields are the fields that are mapped to columns in Run table.
// Non-regular fields are the run metrics for now. Could have other non-regular
// sorting fields later.
func (r *Run) IsRegularField(name string) bool {
	for _, field := range runAPIToModelFieldMap {
		if field == name {
			return true
		}
	}
	return false
}

func (r *Run) GetSortByFieldPrefix(name string) string {
	if r.IsRegularField(name) {
		return r.GetModelName()
	} else {
		return ""
	}
}

func (r *Run) GetKeyFieldPrefix() string {
	return r.GetModelName()
}<|MERGE_RESOLUTION|>--- conflicted
+++ resolved
@@ -352,7 +352,6 @@
 }
 
 var runAPIToModelFieldMap = map[string]string{
-<<<<<<< HEAD
 	"run_id":              "UUID",        // v2beta1 API
 	"id":                  "UUID",        // v1beta1 API
 	"display_name":        "DisplayName", // v2beta1 API
@@ -368,28 +367,10 @@
 	"state":               "State",                   // v2beta1 API
 	"state_history":       "StateHistory",            // v2beta1 API
 	"runtime_details":     "PipelineRuntimeManifest", // v2beta1 API
-	"recurring_run_id":    "RecurringRunId",          // v2beta1 API
+	"recurring_run_id":    "JobUUID",                 // v2beta1 API
 	"pipeline_name":       "PipelineName",            // v2beta1 API
 	"pipeline_version_id": "PipelineVersionId",       // v2beta1 API
 	"pipeline_id":         "PipelineId",              // v2beta1 API
-=======
-	"run_id":           "UUID",        // v2beta1 API
-	"id":               "UUID",        // v1beta1 API
-	"display_name":     "DisplayName", // v2beta1 API
-	"name":             "DisplayName", // v1beta1 API
-	"created_at":       "CreatedAtInSec",
-	"finished_at":      "FinishedAtInSec",
-	"description":      "Description",
-	"scheduled_at":     "ScheduledAtInSec",
-	"storage_state":    "StorageState",
-	"status":           "Conditions",
-	"namespace":        "Namespace",               // v2beta1 API
-	"experiment_id":    "ExperimentUUID",          // v2beta1 API
-	"state":            "State",                   // v2beta1 API
-	"state_history":    "StateHistory",            // v2beta1 API
-	"runtime_details":  "PipelineRuntimeManifest", // v2beta1 API
-	"recurring_run_id": "JobUUID",                 // v2beta1 API
->>>>>>> dd59f48c
 }
 
 // APIToModelFieldMap returns a map from API names to field names for model Run.
