// Copyright 2018 The Kubeflow Authors
//
// Licensed under the Apache License, Version 2.0 (the "License");
// you may not use this file except in compliance with the License.
// You may obtain a copy of the License at
//
// https://www.apache.org/licenses/LICENSE-2.0
//
// Unless required by applicable law or agreed to in writing, software
// distributed under the License is distributed on an "AS IS" BASIS,
// WITHOUT WARRANTIES OR CONDITIONS OF ANY KIND, either express or implied.
// See the License for the specific language governing permissions and
// limitations under the License.

package storage

import (
	"bytes"
	"context"
<<<<<<< HEAD
	"net/url"
=======
>>>>>>> e31038da
	"path"
	"regexp"
	"time"

	"github.com/minio/minio-go/v7/pkg/credentials"

	minio "github.com/minio/minio-go/v7"

	"github.com/kubeflow/pipelines/backend/src/common/util"
<<<<<<< HEAD
	"github.com/kubeflow/pipelines/backend/src/v2/objectstore"
	v1 "k8s.io/api/core/v1"
=======
	minio "github.com/minio/minio-go/v7"
>>>>>>> e31038da
	"sigs.k8s.io/yaml"
)

const (
	multipartDefaultSize = -1
)

// Interface for object store.
type ObjectStoreInterface interface {
	AddFile(ctx context.Context, template []byte, filePath string) error
	DeleteFile(ctx context.Context, filePath string) error
	GetFile(ctx context.Context, filePath string) ([]byte, error)
	AddAsYamlFile(ctx context.Context, o interface{}, filePath string) error
	GetFromYamlFile(ctx context.Context, o interface{}, filePath string) error
	GetPipelineKey(pipelineId string) string
	GetSignedUrl(ctx context.Context, bucketConfig *objectstore.Config, secret *v1.Secret, expirySeconds time.Duration, artifactURI string, queryParams url.Values) (string, error)
	GetObjectSize(ctx context.Context, bucketConfig *objectstore.Config, secret *v1.Secret, artifactURI string) (int64, error)
}

// Managing pipeline using Minio.
type MinioObjectStore struct {
	minioClient      MinioClientInterface
	bucketName       string
	baseFolder       string
	disableMultipart bool
}

// GetPipelineKey adds the configured base folder to pipeline id.
func (m *MinioObjectStore) GetPipelineKey(pipelineID string) string {
	return path.Join(m.baseFolder, pipelineID)
}

func (m *MinioObjectStore) AddFile(ctx context.Context, file []byte, filePath string) error {
	var parts int64

	if m.disableMultipart {
		parts = int64(len(file))
	} else {
		parts = multipartDefaultSize
	}

	_, err := m.minioClient.PutObject(
		ctx,
		m.bucketName, filePath, bytes.NewReader(file),
		parts, minio.PutObjectOptions{ContentType: "application/octet-stream"})
	if err != nil {
		return util.NewInternalServerError(err, "Failed to store file %v", filePath)
	}
	return nil
}

func (m *MinioObjectStore) DeleteFile(ctx context.Context, filePath string) error {
	err := m.minioClient.DeleteObject(ctx, m.bucketName, filePath)
	if err != nil {
		return util.NewInternalServerError(err, "Failed to delete file %v", filePath)
	}
	return nil
}

func (m *MinioObjectStore) GetFile(ctx context.Context, filePath string) ([]byte, error) {
	reader, err := m.minioClient.GetObject(ctx, m.bucketName, filePath, minio.GetObjectOptions{})
	if err != nil {
		return nil, util.NewInternalServerError(err, "Failed to get file %v", filePath)
	}

	buf := new(bytes.Buffer)
	buf.ReadFrom(reader)

	bytes := buf.Bytes()

	// Remove single part signature if exists
	if m.disableMultipart {
		re := regexp.MustCompile(`\w+;chunk-signature=\w+`)
		bytes = []byte(re.ReplaceAllString(string(bytes), ""))
	}

	return bytes, nil
}

func (m *MinioObjectStore) AddAsYamlFile(ctx context.Context, o interface{}, filePath string) error {
	bytes, err := yaml.Marshal(o)
	if err != nil {
		return util.NewInternalServerError(err, "Failed to marshal file %v: %v", filePath, err.Error())
	}
	err = m.AddFile(ctx, bytes, filePath)
	if err != nil {
		return util.Wrap(err, "Failed to add a yaml file")
	}
	return nil
}

func (m *MinioObjectStore) GetFromYamlFile(ctx context.Context, o interface{}, filePath string) error {
	bytes, err := m.GetFile(ctx, filePath)
	if err != nil {
		return util.Wrap(err, "Failed to read from a yaml file")
	}
	err = yaml.Unmarshal(bytes, o)
	if err != nil {
		return util.NewInternalServerError(err, "Failed to unmarshal file %v: %v", filePath, err.Error())
	}
	return nil
}

// GetSignedUrl generates a signed url for the artifact identified by artifactURI and bucketConfig.
// The URL expires after expirySeconds. The secret contains the credentials for accessing the object
// store for this artifact. Signed URLs are built using the "GET" method, and are only intended for
// Artifact downloads.
// TODO: Add support for irsa and gcs app credentials pulled from environment
func (m *MinioObjectStore) GetSignedUrl(ctx context.Context, bucketConfig *objectstore.Config, secret *v1.Secret, expirySeconds time.Duration, artifactURI string, queryParams url.Values) (string, error) {
	s3Client, err := buildClientFromConfig(bucketConfig, secret)
	if err != nil {
		return "", err
	}

	key, err := objectstore.ArtifactKeyFromURI(artifactURI)
	if err != nil {
		return "", err
	}
	if queryParams == nil {
		queryParams = make(url.Values)
	}

	signedUrl, err := s3Client.Presign(ctx, "GET", bucketConfig.BucketName, key, expirySeconds, queryParams)
	if err != nil {
		return "", util.Wrap(err, "Failed to generate signed url")
	}

	return signedUrl.String(), nil
}

// GetObjectSize Retrieves the Size of the object in bytes.
// Return zero with no error if artifact URI does not exist.
func (m *MinioObjectStore) GetObjectSize(ctx context.Context, bucketConfig *objectstore.Config, secret *v1.Secret, artifactURI string) (int64, error) {
	s3Client, err := buildClientFromConfig(bucketConfig, secret)
	if err != nil {
		return 0, err
	}
	key, err := objectstore.ArtifactKeyFromURI(artifactURI)
	if err != nil {
		return 0, err
	}
	objectInfo, err := s3Client.StatObject(ctx, bucketConfig.BucketName, key, minio.StatObjectOptions{})
	if err != nil {
		errResponse := minio.ToErrorResponse(err)
		if errResponse.Code == "NoSuchKey" {
			return 0, nil
		}
		return 0, err
	}
	return objectInfo.Size, nil
}

// buildClientFromConfig returns a minio s3 client constructed via the bucket identified by bucketConfig.
func buildClientFromConfig(bucketConfig *objectstore.Config, secret *v1.Secret) (*minio.Client, error) {
	params, err := objectstore.StructuredS3Params(bucketConfig.SessionInfo.Params)
	if err != nil {
		return nil, err
	}

	accessKey := string(secret.Data[params.AccessKeyKey])
	secretKey := string(secret.Data[params.SecretKeyKey])
	parsedUrl, err := url.Parse(params.Endpoint)
	if err != nil {
		return nil, util.Wrap(err, "Failed to parse object store endpoint.")
	}

	var secure bool
	switch parsedUrl.Scheme {
	case "http":
		secure = false
	case "https":
		secure = !params.DisableSSL
	}
	s3Client, err := minio.New(
		parsedUrl.Host, &minio.Options{
			Creds:  credentials.NewStaticV4(accessKey, secretKey, ""),
			Secure: secure,
		})
	if err != nil {
		return nil, util.Wrap(err, "Failed to create s3 client.")
	}
	return s3Client, nil
}

func NewMinioObjectStore(minioClient MinioClientInterface, bucketName string, baseFolder string, disableMultipart bool) *MinioObjectStore {
	return &MinioObjectStore{minioClient: minioClient, bucketName: bucketName, baseFolder: baseFolder, disableMultipart: disableMultipart}
}<|MERGE_RESOLUTION|>--- conflicted
+++ resolved
@@ -17,25 +17,11 @@
 import (
 	"bytes"
 	"context"
-<<<<<<< HEAD
-	"net/url"
-=======
->>>>>>> e31038da
 	"path"
 	"regexp"
-	"time"
-
-	"github.com/minio/minio-go/v7/pkg/credentials"
-
-	minio "github.com/minio/minio-go/v7"
 
 	"github.com/kubeflow/pipelines/backend/src/common/util"
-<<<<<<< HEAD
-	"github.com/kubeflow/pipelines/backend/src/v2/objectstore"
-	v1 "k8s.io/api/core/v1"
-=======
 	minio "github.com/minio/minio-go/v7"
->>>>>>> e31038da
 	"sigs.k8s.io/yaml"
 )
 
@@ -51,8 +37,6 @@
 	AddAsYamlFile(ctx context.Context, o interface{}, filePath string) error
 	GetFromYamlFile(ctx context.Context, o interface{}, filePath string) error
 	GetPipelineKey(pipelineId string) string
-	GetSignedUrl(ctx context.Context, bucketConfig *objectstore.Config, secret *v1.Secret, expirySeconds time.Duration, artifactURI string, queryParams url.Values) (string, error)
-	GetObjectSize(ctx context.Context, bucketConfig *objectstore.Config, secret *v1.Secret, artifactURI string) (int64, error)
 }
 
 // Managing pipeline using Minio.
@@ -139,87 +123,6 @@
 	return nil
 }
 
-// GetSignedUrl generates a signed url for the artifact identified by artifactURI and bucketConfig.
-// The URL expires after expirySeconds. The secret contains the credentials for accessing the object
-// store for this artifact. Signed URLs are built using the "GET" method, and are only intended for
-// Artifact downloads.
-// TODO: Add support for irsa and gcs app credentials pulled from environment
-func (m *MinioObjectStore) GetSignedUrl(ctx context.Context, bucketConfig *objectstore.Config, secret *v1.Secret, expirySeconds time.Duration, artifactURI string, queryParams url.Values) (string, error) {
-	s3Client, err := buildClientFromConfig(bucketConfig, secret)
-	if err != nil {
-		return "", err
-	}
-
-	key, err := objectstore.ArtifactKeyFromURI(artifactURI)
-	if err != nil {
-		return "", err
-	}
-	if queryParams == nil {
-		queryParams = make(url.Values)
-	}
-
-	signedUrl, err := s3Client.Presign(ctx, "GET", bucketConfig.BucketName, key, expirySeconds, queryParams)
-	if err != nil {
-		return "", util.Wrap(err, "Failed to generate signed url")
-	}
-
-	return signedUrl.String(), nil
-}
-
-// GetObjectSize Retrieves the Size of the object in bytes.
-// Return zero with no error if artifact URI does not exist.
-func (m *MinioObjectStore) GetObjectSize(ctx context.Context, bucketConfig *objectstore.Config, secret *v1.Secret, artifactURI string) (int64, error) {
-	s3Client, err := buildClientFromConfig(bucketConfig, secret)
-	if err != nil {
-		return 0, err
-	}
-	key, err := objectstore.ArtifactKeyFromURI(artifactURI)
-	if err != nil {
-		return 0, err
-	}
-	objectInfo, err := s3Client.StatObject(ctx, bucketConfig.BucketName, key, minio.StatObjectOptions{})
-	if err != nil {
-		errResponse := minio.ToErrorResponse(err)
-		if errResponse.Code == "NoSuchKey" {
-			return 0, nil
-		}
-		return 0, err
-	}
-	return objectInfo.Size, nil
-}
-
-// buildClientFromConfig returns a minio s3 client constructed via the bucket identified by bucketConfig.
-func buildClientFromConfig(bucketConfig *objectstore.Config, secret *v1.Secret) (*minio.Client, error) {
-	params, err := objectstore.StructuredS3Params(bucketConfig.SessionInfo.Params)
-	if err != nil {
-		return nil, err
-	}
-
-	accessKey := string(secret.Data[params.AccessKeyKey])
-	secretKey := string(secret.Data[params.SecretKeyKey])
-	parsedUrl, err := url.Parse(params.Endpoint)
-	if err != nil {
-		return nil, util.Wrap(err, "Failed to parse object store endpoint.")
-	}
-
-	var secure bool
-	switch parsedUrl.Scheme {
-	case "http":
-		secure = false
-	case "https":
-		secure = !params.DisableSSL
-	}
-	s3Client, err := minio.New(
-		parsedUrl.Host, &minio.Options{
-			Creds:  credentials.NewStaticV4(accessKey, secretKey, ""),
-			Secure: secure,
-		})
-	if err != nil {
-		return nil, util.Wrap(err, "Failed to create s3 client.")
-	}
-	return s3Client, nil
-}
-
 func NewMinioObjectStore(minioClient MinioClientInterface, bucketName string, baseFolder string, disableMultipart bool) *MinioObjectStore {
 	return &MinioObjectStore{minioClient: minioClient, bucketName: bucketName, baseFolder: baseFolder, disableMultipart: disableMultipart}
 }