--- conflicted
+++ resolved
@@ -422,11 +422,7 @@
 				CreatedAtInSec: createdAtInSec.Int64,
 				Name:           name,
 				DisplayName:    displayName,
-<<<<<<< HEAD
-				Description:    description,
-=======
 				Description:    model.LargeText(description),
->>>>>>> e31038da
 				Status:         status,
 				Namespace:      namespace.String,
 			},
@@ -438,11 +434,7 @@
 				CreatedAtInSec:  versionCreatedAtInSec.Int64,
 				Name:            versionName.String,
 				DisplayName:     versionDisplayName.String,
-<<<<<<< HEAD
-				Parameters:      versionParameters.String,
-=======
 				Parameters:      model.LargeText(versionParameters.String),
->>>>>>> e31038da
 				PipelineId:      versionPipelineId.String,
 				Status:          model.PipelineVersionStatus(versionStatus.String),
 				CodeSourceUrl:   versionCodeSourceUrl.String,
@@ -480,11 +472,7 @@
 					CreatedAtInSec: createdAtInSec.Int64,
 					Name:           name.String,
 					DisplayName:    displayName.String,
-<<<<<<< HEAD
-					Description:    description.String,
-=======
 					Description:    model.LargeText(description.String),
->>>>>>> e31038da
 					Status:         model.PipelineStatus(status.String),
 					Namespace:      namespace.String,
 				},
@@ -921,11 +909,7 @@
 					CreatedAtInSec:  createdAtInSec.Int64,
 					Name:            name.String,
 					DisplayName:     displayName.String,
-<<<<<<< HEAD
-					Parameters:      parameters.String,
-=======
 					Parameters:      model.LargeText(parameters.String),
->>>>>>> e31038da
 					PipelineId:      pipelineId.String,
 					CodeSourceUrl:   codeSourceUrl.String,
 					Status:          model.PipelineVersionStatus(status.String),
