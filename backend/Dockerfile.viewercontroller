# Copyright 2021 The Kubeflow Authors
#
# Licensed under the Apache License, Version 2.0 (the "License");
# you may not use this file except in compliance with the License.
# You may obtain a copy of the License at
#
#      http://www.apache.org/licenses/LICENSE-2.0
#
# Unless required by applicable law or agreed to in writing, software
# distributed under the License is distributed on an "AS IS" BASIS,
# WITHOUT WARRANTIES OR CONDITIONS OF ANY KIND, either express or implied.
# See the License for the specific language governing permissions and
# limitations under the License.

<<<<<<< HEAD
FROM golang:1.22.12-alpine3.19 as builder
=======
FROM golang:1.22.12-alpine3.21 as builder
>>>>>>> eb7286d8

RUN apk update && apk upgrade
RUN apk add --no-cache git gcc musl-dev

WORKDIR /src/github.com/kubeflow/pipelines

COPY ./go.mod ./
COPY ./go.sum ./

RUN GO111MODULE=on go mod download

COPY . .

RUN GO111MODULE=on go build -o /bin/controller backend/src/crd/controller/viewer/*.go

FROM alpine
WORKDIR /bin

COPY --from=builder /bin/controller /bin/controller
RUN chmod +x /bin/controller


ENV MAX_NUM_VIEWERS "50"
ENV NAMESPACE "kubeflow"

CMD /bin/controller -logtostderr=true -max_num_viewers=${MAX_NUM_VIEWERS} --namespace=${NAMESPACE}<|MERGE_RESOLUTION|>--- conflicted
+++ resolved
@@ -12,11 +12,7 @@
 # See the License for the specific language governing permissions and
 # limitations under the License.
 
-<<<<<<< HEAD
-FROM golang:1.22.12-alpine3.19 as builder
-=======
 FROM golang:1.22.12-alpine3.21 as builder
->>>>>>> eb7286d8
 
 RUN apk update && apk upgrade
 RUN apk add --no-cache git gcc musl-dev
