--- conflicted
+++ resolved
@@ -12,14 +12,10 @@
 # See the License for the specific language governing permissions and
 # limitations under the License.
 
-<<<<<<< HEAD
-FROM golang:1.23-alpine as builder
-=======
 # Build arguments
 ARG SOURCE_CODE=.
->>>>>>> 6a3e1717
 
-FROM registry.access.redhat.com/ubi9/go-toolset:1.22 as builder
+FROM registry.access.redhat.com/ubi9/go-toolset:1.23 as builder
 
 
 ## Build args to be used at this step
