# Copyright 2021 The Kubeflow Authors
#
# Licensed under the Apache License, Version 2.0 (the "License");
# you may not use this file except in compliance with the License.
# You may obtain a copy of the License at
#
#      http://www.apache.org/licenses/LICENSE-2.0
#
# Unless required by applicable law or agreed to in writing, software
# distributed under the License is distributed on an "AS IS" BASIS,
# WITHOUT WARRANTIES OR CONDITIONS OF ANY KIND, either express or implied.
# See the License for the specific language governing permissions and
# limitations under the License.

<<<<<<< HEAD
FROM golang:1.23-alpine as builder

# Needed musl-dev for github.com/mattn/go-sqlite3
RUN apk update && apk upgrade && \
    apk add --no-cache bash git openssh gcc musl-dev
=======
# Build arguments
ARG SOURCE_CODE=.
>>>>>>> 6a3e1717

FROM registry.access.redhat.com/ubi9/go-toolset:1.22 as builder

## Build args to be used at this step
ARG SOURCE_CODE

## Switch to root as required for some operations
USER root

RUN dnf upgrade -y && \
    dnf install -y bash \
                   git \
                   openssh \
                   gcc && \
    dnf clean all && rm -rf /var/cache/yum

<<<<<<< HEAD
RUN GO111MODULE=on go build -o /bin/controller backend/src/crd/controller/scheduledworkflow/*.go
=======

COPY ${SOURCE_CODE}/go.mod ./
COPY ${SOURCE_CODE}/go.sum ./
COPY ${SOURCE_CODE}/kubernetes_platform/go.mod ./kubernetes_platform/go.mod
COPY ${SOURCE_CODE}/api/go.mod ./api/go.mod
>>>>>>> 6a3e1717

RUN GO111MODULE=on go mod download

# Copy the source
COPY ${SOURCE_CODE}/ ./

RUN GO111MODULE=on CGO_ENABLED=1 GOEXPERIMENT=strictfipsruntime go build -tags strictfipsruntime -o /bin/controller backend/src/crd/controller/scheduledworkflow/*.go

FROM registry.access.redhat.com/ubi9/ubi-minimal:9.5
WORKDIR /bin

COPY --from=builder /bin/controller /bin/controller
RUN chmod +x /bin/controller

RUN microdnf makecache && \
     microdnf install -y tzdata.noarch

ENV NAMESPACE ""
ENV LOG_LEVEL info

CMD /bin/controller --logtostderr=true --namespace=${NAMESPACE} --logLevel=${LOG_LEVEL}<|MERGE_RESOLUTION|>--- conflicted
+++ resolved
@@ -12,18 +12,10 @@
 # See the License for the specific language governing permissions and
 # limitations under the License.
 
-<<<<<<< HEAD
-FROM golang:1.23-alpine as builder
-
-# Needed musl-dev for github.com/mattn/go-sqlite3
-RUN apk update && apk upgrade && \
-    apk add --no-cache bash git openssh gcc musl-dev
-=======
 # Build arguments
 ARG SOURCE_CODE=.
->>>>>>> 6a3e1717
 
-FROM registry.access.redhat.com/ubi9/go-toolset:1.22 as builder
+FROM registry.access.redhat.com/ubi9/go-toolset:1.23 as builder
 
 ## Build args to be used at this step
 ARG SOURCE_CODE
@@ -38,15 +30,10 @@
                    gcc && \
     dnf clean all && rm -rf /var/cache/yum
 
-<<<<<<< HEAD
-RUN GO111MODULE=on go build -o /bin/controller backend/src/crd/controller/scheduledworkflow/*.go
-=======
-
 COPY ${SOURCE_CODE}/go.mod ./
 COPY ${SOURCE_CODE}/go.sum ./
 COPY ${SOURCE_CODE}/kubernetes_platform/go.mod ./kubernetes_platform/go.mod
 COPY ${SOURCE_CODE}/api/go.mod ./api/go.mod
->>>>>>> 6a3e1717
 
 RUN GO111MODULE=on go mod download
 
