--- conflicted
+++ resolved
@@ -3092,7 +3092,94 @@
                       comp.pipeline_spec.root.output_definitions.parameters)
 
 
-<<<<<<< HEAD
+class TestListOfArtifactsInterfaceCompileAndLoad(unittest.TestCase):
+
+    def test_python_component(self):
+
+        @dsl.component
+        def python_component(input_list: Input[List[Artifact]]):
+            pass
+
+        self.assertEqual(
+            python_component.pipeline_spec.root.input_definitions
+            .artifacts['input_list'].is_artifact_list, True)
+        self.assertEqual(
+            python_component.pipeline_spec.components['comp-python-component']
+            .input_definitions.artifacts['input_list'].is_artifact_list, True)
+
+        with tempfile.TemporaryDirectory() as tempdir:
+            output_yaml = os.path.join(tempdir, 'pipeline.yaml')
+            compiler.Compiler().compile(
+                pipeline_func=python_component, package_path=output_yaml)
+            loaded_component = components.load_component_from_file(output_yaml)
+
+        self.assertEqual(
+            loaded_component.pipeline_spec.root.input_definitions
+            .artifacts['input_list'].is_artifact_list, True)
+        self.assertEqual(
+            loaded_component.pipeline_spec.components['comp-python-component']
+            .input_definitions.artifacts['input_list'].is_artifact_list, True)
+
+    def test_container_component(self):
+
+        @dsl.container_component
+        def container_component(input_list: Input[List[Artifact]]):
+            return dsl.ContainerSpec(
+                image='alpine', command=['echo'], args=['hello world'])
+
+        self.assertEqual(
+            container_component.pipeline_spec.root.input_definitions
+            .artifacts['input_list'].is_artifact_list, True)
+        self.assertEqual(
+            container_component.pipeline_spec
+            .components['comp-container-component'].input_definitions
+            .artifacts['input_list'].is_artifact_list, True)
+
+        with tempfile.TemporaryDirectory() as tempdir:
+            output_yaml = os.path.join(tempdir, 'pipeline.yaml')
+            compiler.Compiler().compile(
+                pipeline_func=container_component, package_path=output_yaml)
+            loaded_component = components.load_component_from_file(output_yaml)
+
+        self.assertEqual(
+            loaded_component.pipeline_spec.root.input_definitions
+            .artifacts['input_list'].is_artifact_list, True)
+        self.assertEqual(
+            loaded_component.pipeline_spec
+            .components['comp-container-component'].input_definitions
+            .artifacts['input_list'].is_artifact_list, True)
+
+    def test_pipeline(self):
+
+        @dsl.component
+        def python_component(input_list: Input[List[Artifact]]):
+            pass
+
+        @dsl.pipeline
+        def pipeline_component(input_list: Input[List[Artifact]]):
+            python_component(input_list=input_list)
+
+        self.assertEqual(
+            pipeline_component.pipeline_spec.root.input_definitions
+            .artifacts['input_list'].is_artifact_list, True)
+        self.assertEqual(
+            pipeline_component.pipeline_spec.components['comp-python-component']
+            .input_definitions.artifacts['input_list'].is_artifact_list, True)
+
+        with tempfile.TemporaryDirectory() as tempdir:
+            output_yaml = os.path.join(tempdir, 'pipeline.yaml')
+            compiler.Compiler().compile(
+                pipeline_func=pipeline_component, package_path=output_yaml)
+            loaded_component = components.load_component_from_file(output_yaml)
+
+        self.assertEqual(
+            loaded_component.pipeline_spec.root.input_definitions
+            .artifacts['input_list'].is_artifact_list, True)
+        self.assertEqual(
+            loaded_component.pipeline_spec.components['comp-python-component']
+            .input_definitions.artifacts['input_list'].is_artifact_list, True)
+
+
 class TestDedupePipelineSpec(unittest.TestCase):
 
     def test_basic(self):
@@ -3283,94 +3370,6 @@
         self.assertNotIn(
             'exec-print-op-2', pipeline_spec.deployment_spec.fields['executors']
             .struct_value.fields)
-=======
-class TestListOfArtifactsInterfaceCompileAndLoad(unittest.TestCase):
-
-    def test_python_component(self):
-
-        @dsl.component
-        def python_component(input_list: Input[List[Artifact]]):
-            pass
-
-        self.assertEqual(
-            python_component.pipeline_spec.root.input_definitions
-            .artifacts['input_list'].is_artifact_list, True)
-        self.assertEqual(
-            python_component.pipeline_spec.components['comp-python-component']
-            .input_definitions.artifacts['input_list'].is_artifact_list, True)
-
-        with tempfile.TemporaryDirectory() as tempdir:
-            output_yaml = os.path.join(tempdir, 'pipeline.yaml')
-            compiler.Compiler().compile(
-                pipeline_func=python_component, package_path=output_yaml)
-            loaded_component = components.load_component_from_file(output_yaml)
-
-        self.assertEqual(
-            loaded_component.pipeline_spec.root.input_definitions
-            .artifacts['input_list'].is_artifact_list, True)
-        self.assertEqual(
-            loaded_component.pipeline_spec.components['comp-python-component']
-            .input_definitions.artifacts['input_list'].is_artifact_list, True)
-
-    def test_container_component(self):
-
-        @dsl.container_component
-        def container_component(input_list: Input[List[Artifact]]):
-            return dsl.ContainerSpec(
-                image='alpine', command=['echo'], args=['hello world'])
-
-        self.assertEqual(
-            container_component.pipeline_spec.root.input_definitions
-            .artifacts['input_list'].is_artifact_list, True)
-        self.assertEqual(
-            container_component.pipeline_spec
-            .components['comp-container-component'].input_definitions
-            .artifacts['input_list'].is_artifact_list, True)
-
-        with tempfile.TemporaryDirectory() as tempdir:
-            output_yaml = os.path.join(tempdir, 'pipeline.yaml')
-            compiler.Compiler().compile(
-                pipeline_func=container_component, package_path=output_yaml)
-            loaded_component = components.load_component_from_file(output_yaml)
-
-        self.assertEqual(
-            loaded_component.pipeline_spec.root.input_definitions
-            .artifacts['input_list'].is_artifact_list, True)
-        self.assertEqual(
-            loaded_component.pipeline_spec
-            .components['comp-container-component'].input_definitions
-            .artifacts['input_list'].is_artifact_list, True)
-
-    def test_pipeline(self):
-
-        @dsl.component
-        def python_component(input_list: Input[List[Artifact]]):
-            pass
-
-        @dsl.pipeline
-        def pipeline_component(input_list: Input[List[Artifact]]):
-            python_component(input_list=input_list)
-
-        self.assertEqual(
-            pipeline_component.pipeline_spec.root.input_definitions
-            .artifacts['input_list'].is_artifact_list, True)
-        self.assertEqual(
-            pipeline_component.pipeline_spec.components['comp-python-component']
-            .input_definitions.artifacts['input_list'].is_artifact_list, True)
-
-        with tempfile.TemporaryDirectory() as tempdir:
-            output_yaml = os.path.join(tempdir, 'pipeline.yaml')
-            compiler.Compiler().compile(
-                pipeline_func=pipeline_component, package_path=output_yaml)
-            loaded_component = components.load_component_from_file(output_yaml)
-
-        self.assertEqual(
-            loaded_component.pipeline_spec.root.input_definitions
-            .artifacts['input_list'].is_artifact_list, True)
-        self.assertEqual(
-            loaded_component.pipeline_spec.components['comp-python-component']
-            .input_definitions.artifacts['input_list'].is_artifact_list, True)
->>>>>>> 41752608
 
 
 if __name__ == '__main__':
