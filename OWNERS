--- conflicted
+++ resolved
@@ -1,13 +1,4 @@
 approvers:
-<<<<<<< HEAD
-  - chensun
-  - droctothorpe
-  - HumairAK
-  - james-jwu
-reviewers:
-  - chensun
-  - HumairAK
-=======
   - accorvin
   - DharmitD
   - dsp-developers
@@ -16,7 +7,6 @@
   - rimolive
   - mprahl
 reviewers:
-  - amadhusu
   - DharmitD
   - gmfrasca
   - hbelmiro
@@ -25,5 +15,4 @@
   - VaniHaripriya
   - mprahl
 emeritus_approvers:
-  - harshad16
->>>>>>> 30d0c459
+  - harshad16