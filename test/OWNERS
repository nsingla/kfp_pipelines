--- conflicted
+++ resolved
@@ -1,13 +1,4 @@
 approvers:
-<<<<<<< HEAD
-  - chensun
   - HumairAK
 reviewers:
-  - mprahl
-  - droctothorpe
-=======
-  - hbelmiro
-  - DharmitD
-reviewers:
-  - rimolive
->>>>>>> 30d0c459
+  - mprahl