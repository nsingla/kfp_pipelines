name: KFP SDK Tests

on:
  push:
<<<<<<< HEAD
    branches:
      - master
      - main
      - stable
      - 'rhoai-*'
=======
    branches: [master]
>>>>>>> e31038da
  pull_request:
    paths:
      - 'api/**'
      - 'sdk/**'
      - 'test_data/sdk_compiled_pipelines/**'
      - './test/presubmit-tests-sdk.sh'
      - '.github/workflows/kfp-sdk-tests.yml'
      - '!**/*.md'
      - '!**/OWNERS'

jobs:
  sdk-tests:
    runs-on: ubuntu-latest
    strategy:
      matrix:
        python-version: ['3.9', '3.13']

    steps:
    - name: Checkout code
      uses: actions/checkout@v5

    - name: Set up Python
      uses: actions/setup-python@v4
      with:
        python-version: ${{ matrix.python-version }}

    - name: Install protobuf dependencies & kfp-pipeline-spec
      id: install-protobuf-deps
      uses: ./.github/actions/protobuf

    - name: Install kfp & kfp-kubernetes from source
      id: install-kfp-k8s-deps
      uses: ./.github/actions/kfp-k8s

    - name: Install Test dependencies
      run: |
        pip install -r sdk/python/requirements-dev.txt
        pip install pytest
        pip install docker
        pip install pytest-cov
        pip install google_cloud_pipeline_components
        pip install requests==2.28.1

    - name: Set up Docker for local execution tests
      run: |
        # Ensure Docker daemon is running and accessible
        sudo systemctl start docker
        sudo systemctl enable docker
        sudo usermod -aG docker $USER
        # Wait for Docker to be ready
        timeout 30 bash -c 'until docker info > /dev/null 2>&1; do sleep 1; done'
        docker info

    - name: Run SDK Tests
      env:
        # We setup the env in the CI
        SETUP_ENV: false
      run: |
        ./test/presubmit-tests-sdk.sh<|MERGE_RESOLUTION|>--- conflicted
+++ resolved
@@ -2,15 +2,7 @@
 
 on:
   push:
-<<<<<<< HEAD
-    branches:
-      - master
-      - main
-      - stable
-      - 'rhoai-*'
-=======
     branches: [master]
->>>>>>> e31038da
   pull_request:
     paths:
       - 'api/**'
