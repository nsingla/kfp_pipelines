--- conflicted
+++ resolved
@@ -529,18 +529,6 @@
   it("delete a pipeline and some other pipeline's version together", async () => {
     deletePipelineSpy.mockImplementation(() => Promise.resolve());
     deletePipelineVersionSpy.mockImplementation(() => Promise.resolve());
-<<<<<<< HEAD
-    listPipelineVersionsSpy.mockImplementation(() => ({
-      pipeline_versions: [
-        {
-          display_name: 'test-pipeline-id1_name',
-          name: 'test-pipeline-id1_name',
-          pipeline_id: 'test-pipeline-id1',
-          pipeline_version_id: 'test-pipeline-version-id1',
-        },
-      ],
-    }));
-=======
 
     // Mock listPipelineVersions with different responses based on pipeline ID
     listPipelineVersionsSpy.mockImplementation((pipelineId: string) => {
@@ -560,7 +548,6 @@
       // Return empty for other pipelines so dialog shows "Delete" instead of "Delete All"
       return { pipeline_versions: [] };
     });
->>>>>>> e31038da
 
     tree = await mountWithNPipelines(2);
     tree
