// Copyright 2023 The Kubeflow Authors
//
// Licensed under the Apache License, Version 2.0 (the "License");
// you may not use this file except in compliance with the License.
// You may obtain a copy of the License at
//
//      https://www.apache.org/licenses/LICENSE-2.0
//
// Unless required by applicable law or agreed to in writing, software
// distributed under the License is distributed on an "AS IS" BASIS,
// WITHOUT WARRANTIES OR CONDITIONS OF ANY KIND, either express or implied.
// See the License for the specific language governing permissions and
// limitations under the License.

syntax = "proto3";

package kfp_kubernetes;

import "google/protobuf/struct.proto";

option go_package = "github.com/kubeflow/pipelines/kubernetes_platform/go/kubernetesplatform";

message KubernetesExecutorConfig {
    repeated SecretAsVolume secret_as_volume = 1;
    repeated SecretAsEnv secret_as_env = 2;
    repeated PvcMount pvc_mount = 3;
    NodeSelector node_selector = 4;
    PodMetadata pod_metadata = 5;
    repeated ImagePullSecret image_pull_secret = 6;
    // One of Always, Never, IfNotPresent.
    string image_pull_policy = 7;
    repeated ConfigMapAsVolume config_map_as_volume = 8;
    repeated ConfigMapAsEnv config_map_as_env = 9;
    int64 active_deadline_seconds = 10;
    repeated FieldPathAsEnv field_path_as_env = 11;
    repeated Toleration tolerations = 12;
<<<<<<< HEAD
=======
    repeated GenericEphemeralVolume generic_ephemeral_volume = 13;
    repeated NodeAffinityTerm node_affinity = 14;
    repeated PodAffinityTerm pod_affinity = 15;
>>>>>>> dd59f48c
}

message SecretAsVolume {
    // Name of the Secret.
    string secret_name = 1;
    // Container path to mount the Secret data.
    string mount_path = 2;
    // An optional boolean value indicating whether the Secret must be defined.
    optional bool optional = 3;
}

message SecretAsEnv {
    // Name of the Secret.
    string secret_name = 1;

    message SecretKeyToEnvMap {
        // Corresponds to a key of the Secret.data field.
        string secret_key = 1;
        // Env var to which secret_key's data should be set.
        string env_var = 2;
    }

    repeated SecretKeyToEnvMap key_to_env = 2;
}

// Represents an upstream task's output parameter.
message TaskOutputParameterSpec {
    // The name of the upstream task which produces the output parameter that
    // matches with the `output_parameter_key`.
    string producer_task = 1;

    // The key of [TaskOutputsSpec.parameters][] map of the producer task.
    string output_parameter_key = 2;
}

message PvcMount {
    // Identifier for the PVC.
    // Used like TaskInputsSpec.InputParameterSpec.kind.
    oneof pvc_reference {
        // Output parameter from an upstream task.
        TaskOutputParameterSpec task_output_parameter = 1;
        // A constant value.
        string constant = 2;
        // Pass the input parameter from parent component input parameter.
        string component_input_parameter = 3;
    }
    // Container path to which the PVC should be mounted.
    string mount_path = 4;
}

message CreatePvc {
    oneof name {
        // Name of the PVC, if not dynamically generated.
        string pvc_name = 1;
        // Suffix for a dynamically generated PVC name of the form
        // {{workflow.name}}-<pvc_name_suffix>.
        string pvc_name_suffix = 2;
    }
    // Corresponds to PersistentVolumeClaim.spec.accessMode field.
    repeated string access_modes = 3;
    // Corresponds to PersistentVolumeClaim.spec.resources.requests.storage field.
    string size = 4;
    // If true, corresponds to omitted PersistentVolumeClaim.spec.storageClassName.
    bool default_storage_class = 5;
    // Corresponds to PersistentVolumeClaim.spec.storageClassName string field.
    // Should only be used if default_storage_class is false.
    string storage_class_name = 6;
    // Corresponds to PersistentVolumeClaim.spec.volumeName field.
    string volume_name = 7;
    // Corresponds to PersistentVolumeClaim.metadata.annotations field.
    google.protobuf.Struct annotations = 8;
}

message DeletePvc {
    // Identifier for the PVC.
    // Used like TaskInputsSpec.InputParameterSpec.kind.
    oneof pvc_reference {
        // Output parameter from an upstream task.
        TaskOutputParameterSpec task_output_parameter = 1;
        // A constant value.
        string constant = 2;
        // Pass the input parameter from parent component input parameter.
        string component_input_parameter = 3;
    }
}

message NodeSelector {
    // map of label key to label value
    // corresponds to Pod.spec.nodeSelector field https://kubernetes.io/docs/reference/kubernetes-api/workload-resources/pod-v1/#scheduling
    map<string, string> labels = 1;
}

message PodMetadata {
    // values of metadata spec such as labels and annotations for the pod object
    // corresponds to Pod.metadata field https://kubernetes.io/docs/reference/kubernetes-api/workload-resources/pod-v1/#Pod
    map<string, string> labels = 1;
    map<string, string> annotations = 2;
}

message ConfigMapAsVolume {
    // Name of the ConfigMap.
    string config_map_name = 1;
    // Container path to mount the ConfigMap data.
    string mount_path = 2;
    // An optional boolean value indicating whether the ConfigMap must be defined.
    optional bool optional = 3;
}

message ConfigMapAsEnv {
    // Name of the ConfigMap.
    string config_map_name = 1;

    message ConfigMapKeyToEnvMap {
        // Corresponds to a key of the ConfigMap.
        string config_map_key = 1;
        // Env var to which configmap_key's data should be set.
        string env_var = 2;
    }

    repeated ConfigMapKeyToEnvMap key_to_env = 2;
}

<<<<<<< HEAD
=======
message GenericEphemeralVolume {
    // more details in https://kubernetes.io/docs/concepts/storage/ephemeral-volumes/#generic-ephemeral-volumes
    // Name of the ephemeral volume.
    string volume_name = 1;
    // Container path to mount the volume
    string mount_path = 2;
    // Corresponds to ephemeral.volumeClaimTemplate.spec.accessModes field.
    repeated string access_modes = 3;
    // Corresponds to ephemeral.volumeClaimTemplate.spec.resources.requests.storage field.
    string size = 4;
    // If true, corresponds to omitted ephemeral.volumeClaimTemplate.spec.storageClassName.
    bool default_storage_class = 5;
    // Corresponds to ephemeral.volumeClaimTemplate.spec.storageClassName string field.
    // Should only be used if default_storage_class is false.
    string storage_class_name = 6;
    // Corresponds to ephemeral.volumeClaimTemplate.metadata.
    // This is not exactly a pod metadata but the fields are the same
    PodMetadata metadata = 7;
}

>>>>>>> dd59f48c
message ImagePullSecret {
    // Name of the image pull secret.
    string secret_name = 1;
}

message FieldPathAsEnv {
    // Name of the environment variable
    string name = 1;

    // Value of the field path string
    string field_path = 2;
}

message Toleration {
    string key = 1;
    string operator = 2;
    string value = 3;
    string effect = 4;
    optional int64 toleration_seconds = 5;
<<<<<<< HEAD
=======
}

// Matches https://kubernetes.io/docs/reference/generated/kubernetes-api/v1.25/#labelselectorrequirement-v1-meta and
// https://kubernetes.io/docs/reference/generated/kubernetes-api/v1.25/#nodeselectorrequirement-v1-core
message SelectorRequirement {
    string key = 1;
    string operator = 2;
    repeated string values = 3;
}

message NodeAffinityTerm {
    repeated SelectorRequirement match_expressions = 1;
    repeated SelectorRequirement match_fields = 2;
    //Setting the weight makes it use PreferredDuringSchedulingIgnoredDuringExecution rules instead of RequiredDuringSchedulingIgnoredDuringExecution rules
    optional int32 weight = 3;
} 


message PodAffinityTerm {
    repeated SelectorRequirement match_pod_expressions = 1;
    map<string,string> match_pod_labels = 2;
    string topology_key = 3;
    repeated string namespaces = 4;
    repeated SelectorRequirement match_namespace_expressions = 5;
    map<string,string> match_namespace_labels = 6;
    //Setting a weight makes it use PreferredDuringSchedulingIgnoredDuringExecution rules instead of RequiredDuringSchedulingIgnoredDuringExecution rules
    optional int32 weight = 7;
    //Flag indicating if it is a podaffinity or podantiaffinity
    optional bool anti = 8;
>>>>>>> dd59f48c
}
<|MERGE_RESOLUTION|>--- conflicted
+++ resolved
@@ -1,239 +1,230 @@
-// Copyright 2023 The Kubeflow Authors
-//
-// Licensed under the Apache License, Version 2.0 (the "License");
-// you may not use this file except in compliance with the License.
-// You may obtain a copy of the License at
-//
-//      https://www.apache.org/licenses/LICENSE-2.0
-//
-// Unless required by applicable law or agreed to in writing, software
-// distributed under the License is distributed on an "AS IS" BASIS,
-// WITHOUT WARRANTIES OR CONDITIONS OF ANY KIND, either express or implied.
-// See the License for the specific language governing permissions and
-// limitations under the License.
-
-syntax = "proto3";
-
-package kfp_kubernetes;
-
-import "google/protobuf/struct.proto";
-
-option go_package = "github.com/kubeflow/pipelines/kubernetes_platform/go/kubernetesplatform";
-
-message KubernetesExecutorConfig {
-    repeated SecretAsVolume secret_as_volume = 1;
-    repeated SecretAsEnv secret_as_env = 2;
-    repeated PvcMount pvc_mount = 3;
-    NodeSelector node_selector = 4;
-    PodMetadata pod_metadata = 5;
-    repeated ImagePullSecret image_pull_secret = 6;
-    // One of Always, Never, IfNotPresent.
-    string image_pull_policy = 7;
-    repeated ConfigMapAsVolume config_map_as_volume = 8;
-    repeated ConfigMapAsEnv config_map_as_env = 9;
-    int64 active_deadline_seconds = 10;
-    repeated FieldPathAsEnv field_path_as_env = 11;
-    repeated Toleration tolerations = 12;
-<<<<<<< HEAD
-=======
-    repeated GenericEphemeralVolume generic_ephemeral_volume = 13;
-    repeated NodeAffinityTerm node_affinity = 14;
-    repeated PodAffinityTerm pod_affinity = 15;
->>>>>>> dd59f48c
-}
-
-message SecretAsVolume {
-    // Name of the Secret.
-    string secret_name = 1;
-    // Container path to mount the Secret data.
-    string mount_path = 2;
-    // An optional boolean value indicating whether the Secret must be defined.
-    optional bool optional = 3;
-}
-
-message SecretAsEnv {
-    // Name of the Secret.
-    string secret_name = 1;
-
-    message SecretKeyToEnvMap {
-        // Corresponds to a key of the Secret.data field.
-        string secret_key = 1;
-        // Env var to which secret_key's data should be set.
-        string env_var = 2;
-    }
-
-    repeated SecretKeyToEnvMap key_to_env = 2;
-}
-
-// Represents an upstream task's output parameter.
-message TaskOutputParameterSpec {
-    // The name of the upstream task which produces the output parameter that
-    // matches with the `output_parameter_key`.
-    string producer_task = 1;
-
-    // The key of [TaskOutputsSpec.parameters][] map of the producer task.
-    string output_parameter_key = 2;
-}
-
-message PvcMount {
-    // Identifier for the PVC.
-    // Used like TaskInputsSpec.InputParameterSpec.kind.
-    oneof pvc_reference {
-        // Output parameter from an upstream task.
-        TaskOutputParameterSpec task_output_parameter = 1;
-        // A constant value.
-        string constant = 2;
-        // Pass the input parameter from parent component input parameter.
-        string component_input_parameter = 3;
-    }
-    // Container path to which the PVC should be mounted.
-    string mount_path = 4;
-}
-
-message CreatePvc {
-    oneof name {
-        // Name of the PVC, if not dynamically generated.
-        string pvc_name = 1;
-        // Suffix for a dynamically generated PVC name of the form
-        // {{workflow.name}}-<pvc_name_suffix>.
-        string pvc_name_suffix = 2;
-    }
-    // Corresponds to PersistentVolumeClaim.spec.accessMode field.
-    repeated string access_modes = 3;
-    // Corresponds to PersistentVolumeClaim.spec.resources.requests.storage field.
-    string size = 4;
-    // If true, corresponds to omitted PersistentVolumeClaim.spec.storageClassName.
-    bool default_storage_class = 5;
-    // Corresponds to PersistentVolumeClaim.spec.storageClassName string field.
-    // Should only be used if default_storage_class is false.
-    string storage_class_name = 6;
-    // Corresponds to PersistentVolumeClaim.spec.volumeName field.
-    string volume_name = 7;
-    // Corresponds to PersistentVolumeClaim.metadata.annotations field.
-    google.protobuf.Struct annotations = 8;
-}
-
-message DeletePvc {
-    // Identifier for the PVC.
-    // Used like TaskInputsSpec.InputParameterSpec.kind.
-    oneof pvc_reference {
-        // Output parameter from an upstream task.
-        TaskOutputParameterSpec task_output_parameter = 1;
-        // A constant value.
-        string constant = 2;
-        // Pass the input parameter from parent component input parameter.
-        string component_input_parameter = 3;
-    }
-}
-
-message NodeSelector {
-    // map of label key to label value
-    // corresponds to Pod.spec.nodeSelector field https://kubernetes.io/docs/reference/kubernetes-api/workload-resources/pod-v1/#scheduling
-    map<string, string> labels = 1;
-}
-
-message PodMetadata {
-    // values of metadata spec such as labels and annotations for the pod object
-    // corresponds to Pod.metadata field https://kubernetes.io/docs/reference/kubernetes-api/workload-resources/pod-v1/#Pod
-    map<string, string> labels = 1;
-    map<string, string> annotations = 2;
-}
-
-message ConfigMapAsVolume {
-    // Name of the ConfigMap.
-    string config_map_name = 1;
-    // Container path to mount the ConfigMap data.
-    string mount_path = 2;
-    // An optional boolean value indicating whether the ConfigMap must be defined.
-    optional bool optional = 3;
-}
-
-message ConfigMapAsEnv {
-    // Name of the ConfigMap.
-    string config_map_name = 1;
-
-    message ConfigMapKeyToEnvMap {
-        // Corresponds to a key of the ConfigMap.
-        string config_map_key = 1;
-        // Env var to which configmap_key's data should be set.
-        string env_var = 2;
-    }
-
-    repeated ConfigMapKeyToEnvMap key_to_env = 2;
-}
-
-<<<<<<< HEAD
-=======
-message GenericEphemeralVolume {
-    // more details in https://kubernetes.io/docs/concepts/storage/ephemeral-volumes/#generic-ephemeral-volumes
-    // Name of the ephemeral volume.
-    string volume_name = 1;
-    // Container path to mount the volume
-    string mount_path = 2;
-    // Corresponds to ephemeral.volumeClaimTemplate.spec.accessModes field.
-    repeated string access_modes = 3;
-    // Corresponds to ephemeral.volumeClaimTemplate.spec.resources.requests.storage field.
-    string size = 4;
-    // If true, corresponds to omitted ephemeral.volumeClaimTemplate.spec.storageClassName.
-    bool default_storage_class = 5;
-    // Corresponds to ephemeral.volumeClaimTemplate.spec.storageClassName string field.
-    // Should only be used if default_storage_class is false.
-    string storage_class_name = 6;
-    // Corresponds to ephemeral.volumeClaimTemplate.metadata.
-    // This is not exactly a pod metadata but the fields are the same
-    PodMetadata metadata = 7;
-}
-
->>>>>>> dd59f48c
-message ImagePullSecret {
-    // Name of the image pull secret.
-    string secret_name = 1;
-}
-
-message FieldPathAsEnv {
-    // Name of the environment variable
-    string name = 1;
-
-    // Value of the field path string
-    string field_path = 2;
-}
-
-message Toleration {
-    string key = 1;
-    string operator = 2;
-    string value = 3;
-    string effect = 4;
-    optional int64 toleration_seconds = 5;
-<<<<<<< HEAD
-=======
-}
-
-// Matches https://kubernetes.io/docs/reference/generated/kubernetes-api/v1.25/#labelselectorrequirement-v1-meta and
-// https://kubernetes.io/docs/reference/generated/kubernetes-api/v1.25/#nodeselectorrequirement-v1-core
-message SelectorRequirement {
-    string key = 1;
-    string operator = 2;
-    repeated string values = 3;
-}
-
-message NodeAffinityTerm {
-    repeated SelectorRequirement match_expressions = 1;
-    repeated SelectorRequirement match_fields = 2;
-    //Setting the weight makes it use PreferredDuringSchedulingIgnoredDuringExecution rules instead of RequiredDuringSchedulingIgnoredDuringExecution rules
-    optional int32 weight = 3;
-} 
-
-
-message PodAffinityTerm {
-    repeated SelectorRequirement match_pod_expressions = 1;
-    map<string,string> match_pod_labels = 2;
-    string topology_key = 3;
-    repeated string namespaces = 4;
-    repeated SelectorRequirement match_namespace_expressions = 5;
-    map<string,string> match_namespace_labels = 6;
-    //Setting a weight makes it use PreferredDuringSchedulingIgnoredDuringExecution rules instead of RequiredDuringSchedulingIgnoredDuringExecution rules
-    optional int32 weight = 7;
-    //Flag indicating if it is a podaffinity or podantiaffinity
-    optional bool anti = 8;
->>>>>>> dd59f48c
-}
+// Copyright 2023 The Kubeflow Authors
+//
+// Licensed under the Apache License, Version 2.0 (the "License");
+// you may not use this file except in compliance with the License.
+// You may obtain a copy of the License at
+//
+//      https://www.apache.org/licenses/LICENSE-2.0
+//
+// Unless required by applicable law or agreed to in writing, software
+// distributed under the License is distributed on an "AS IS" BASIS,
+// WITHOUT WARRANTIES OR CONDITIONS OF ANY KIND, either express or implied.
+// See the License for the specific language governing permissions and
+// limitations under the License.
+
+syntax = "proto3";
+
+package kfp_kubernetes;
+
+import "google/protobuf/struct.proto";
+
+option go_package = "github.com/kubeflow/pipelines/kubernetes_platform/go/kubernetesplatform";
+
+message KubernetesExecutorConfig {
+    repeated SecretAsVolume secret_as_volume = 1;
+    repeated SecretAsEnv secret_as_env = 2;
+    repeated PvcMount pvc_mount = 3;
+    NodeSelector node_selector = 4;
+    PodMetadata pod_metadata = 5;
+    repeated ImagePullSecret image_pull_secret = 6;
+    // One of Always, Never, IfNotPresent.
+    string image_pull_policy = 7;
+    repeated ConfigMapAsVolume config_map_as_volume = 8;
+    repeated ConfigMapAsEnv config_map_as_env = 9;
+    int64 active_deadline_seconds = 10;
+    repeated FieldPathAsEnv field_path_as_env = 11;
+    repeated Toleration tolerations = 12;
+    repeated GenericEphemeralVolume generic_ephemeral_volume = 13;
+    repeated NodeAffinityTerm node_affinity = 14;
+    repeated PodAffinityTerm pod_affinity = 15;
+}
+
+message SecretAsVolume {
+    // Name of the Secret.
+    string secret_name = 1;
+    // Container path to mount the Secret data.
+    string mount_path = 2;
+    // An optional boolean value indicating whether the Secret must be defined.
+    optional bool optional = 3;
+}
+
+message SecretAsEnv {
+    // Name of the Secret.
+    string secret_name = 1;
+
+    message SecretKeyToEnvMap {
+        // Corresponds to a key of the Secret.data field.
+        string secret_key = 1;
+        // Env var to which secret_key's data should be set.
+        string env_var = 2;
+    }
+
+    repeated SecretKeyToEnvMap key_to_env = 2;
+}
+
+// Represents an upstream task's output parameter.
+message TaskOutputParameterSpec {
+    // The name of the upstream task which produces the output parameter that
+    // matches with the `output_parameter_key`.
+    string producer_task = 1;
+
+    // The key of [TaskOutputsSpec.parameters][] map of the producer task.
+    string output_parameter_key = 2;
+}
+
+message PvcMount {
+    // Identifier for the PVC.
+    // Used like TaskInputsSpec.InputParameterSpec.kind.
+    oneof pvc_reference {
+        // Output parameter from an upstream task.
+        TaskOutputParameterSpec task_output_parameter = 1;
+        // A constant value.
+        string constant = 2;
+        // Pass the input parameter from parent component input parameter.
+        string component_input_parameter = 3;
+    }
+    // Container path to which the PVC should be mounted.
+    string mount_path = 4;
+}
+
+message CreatePvc {
+    oneof name {
+        // Name of the PVC, if not dynamically generated.
+        string pvc_name = 1;
+        // Suffix for a dynamically generated PVC name of the form
+        // {{workflow.name}}-<pvc_name_suffix>.
+        string pvc_name_suffix = 2;
+    }
+    // Corresponds to PersistentVolumeClaim.spec.accessMode field.
+    repeated string access_modes = 3;
+    // Corresponds to PersistentVolumeClaim.spec.resources.requests.storage field.
+    string size = 4;
+    // If true, corresponds to omitted PersistentVolumeClaim.spec.storageClassName.
+    bool default_storage_class = 5;
+    // Corresponds to PersistentVolumeClaim.spec.storageClassName string field.
+    // Should only be used if default_storage_class is false.
+    string storage_class_name = 6;
+    // Corresponds to PersistentVolumeClaim.spec.volumeName field.
+    string volume_name = 7;
+    // Corresponds to PersistentVolumeClaim.metadata.annotations field.
+    google.protobuf.Struct annotations = 8;
+}
+
+message DeletePvc {
+    // Identifier for the PVC.
+    // Used like TaskInputsSpec.InputParameterSpec.kind.
+    oneof pvc_reference {
+        // Output parameter from an upstream task.
+        TaskOutputParameterSpec task_output_parameter = 1;
+        // A constant value.
+        string constant = 2;
+        // Pass the input parameter from parent component input parameter.
+        string component_input_parameter = 3;
+    }
+}
+
+message NodeSelector {
+    // map of label key to label value
+    // corresponds to Pod.spec.nodeSelector field https://kubernetes.io/docs/reference/kubernetes-api/workload-resources/pod-v1/#scheduling
+    map<string, string> labels = 1;
+}
+
+message PodMetadata {
+    // values of metadata spec such as labels and annotations for the pod object
+    // corresponds to Pod.metadata field https://kubernetes.io/docs/reference/kubernetes-api/workload-resources/pod-v1/#Pod
+    map<string, string> labels = 1;
+    map<string, string> annotations = 2;
+}
+
+message ConfigMapAsVolume {
+    // Name of the ConfigMap.
+    string config_map_name = 1;
+    // Container path to mount the ConfigMap data.
+    string mount_path = 2;
+    // An optional boolean value indicating whether the ConfigMap must be defined.
+    optional bool optional = 3;
+}
+
+message ConfigMapAsEnv {
+    // Name of the ConfigMap.
+    string config_map_name = 1;
+
+    message ConfigMapKeyToEnvMap {
+        // Corresponds to a key of the ConfigMap.
+        string config_map_key = 1;
+        // Env var to which configmap_key's data should be set.
+        string env_var = 2;
+    }
+
+    repeated ConfigMapKeyToEnvMap key_to_env = 2;
+}
+
+message GenericEphemeralVolume {
+    // more details in https://kubernetes.io/docs/concepts/storage/ephemeral-volumes/#generic-ephemeral-volumes
+    // Name of the ephemeral volume.
+    string volume_name = 1;
+    // Container path to mount the volume
+    string mount_path = 2;
+    // Corresponds to ephemeral.volumeClaimTemplate.spec.accessModes field.
+    repeated string access_modes = 3;
+    // Corresponds to ephemeral.volumeClaimTemplate.spec.resources.requests.storage field.
+    string size = 4;
+    // If true, corresponds to omitted ephemeral.volumeClaimTemplate.spec.storageClassName.
+    bool default_storage_class = 5;
+    // Corresponds to ephemeral.volumeClaimTemplate.spec.storageClassName string field.
+    // Should only be used if default_storage_class is false.
+    string storage_class_name = 6;
+    // Corresponds to ephemeral.volumeClaimTemplate.metadata.
+    // This is not exactly a pod metadata but the fields are the same
+    PodMetadata metadata = 7;
+}
+
+message ImagePullSecret {
+    // Name of the image pull secret.
+    string secret_name = 1;
+}
+
+message FieldPathAsEnv {
+    // Name of the environment variable
+    string name = 1;
+
+    // Value of the field path string
+    string field_path = 2;
+}
+
+message Toleration {
+    string key = 1;
+    string operator = 2;
+    string value = 3;
+    string effect = 4;
+    optional int64 toleration_seconds = 5;
+}
+
+// Matches https://kubernetes.io/docs/reference/generated/kubernetes-api/v1.25/#labelselectorrequirement-v1-meta and
+// https://kubernetes.io/docs/reference/generated/kubernetes-api/v1.25/#nodeselectorrequirement-v1-core
+message SelectorRequirement {
+    string key = 1;
+    string operator = 2;
+    repeated string values = 3;
+}
+
+message NodeAffinityTerm {
+    repeated SelectorRequirement match_expressions = 1;
+    repeated SelectorRequirement match_fields = 2;
+    //Setting the weight makes it use PreferredDuringSchedulingIgnoredDuringExecution rules instead of RequiredDuringSchedulingIgnoredDuringExecution rules
+    optional int32 weight = 3;
+} 
+
+
+message PodAffinityTerm {
+    repeated SelectorRequirement match_pod_expressions = 1;
+    map<string,string> match_pod_labels = 2;
+    string topology_key = 3;
+    repeated string namespaces = 4;
+    repeated SelectorRequirement match_namespace_expressions = 5;
+    map<string,string> match_namespace_labels = 6;
+    //Setting a weight makes it use PreferredDuringSchedulingIgnoredDuringExecution rules instead of RequiredDuringSchedulingIgnoredDuringExecution rules
+    optional int32 weight = 7;
+    //Flag indicating if it is a podaffinity or podantiaffinity
+    optional bool anti = 8;
+}